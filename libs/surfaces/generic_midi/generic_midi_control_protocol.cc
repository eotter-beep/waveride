/*
    Copyright (C) 2006 Paul Davis
 
    This program is free software; you can redistribute it and/or modify
    it under the terms of the GNU General Public License as published by
    the Free Software Foundation; either version 2 of the License, or
    (at your option) any later version.

    This program is distributed in the hope that it will be useful,
    but WITHOUT ANY WARRANTY; without even the implied warranty of
    MERCHANTABILITY or FITNESS FOR A PARTICULAR PURPOSE.  See the
    GNU General Public License for more details.

    You should have received a copy of the GNU General Public License
    along with this program; if not, write to the Free Software
    Foundation, Inc., 675 Mass Ave, Cambridge, MA 02139, USA.

*/

<<<<<<< HEAD
=======
#define __STDC_FORMAT_MACROS 1
#include <stdint.h>

>>>>>>> 7f64e5ac
#include <algorithm>

#include <pbd/error.h>
#include <pbd/failed_constructor.h>

#include <midi++/port.h>
#include <midi++/manager.h>
#include <midi++/port_request.h>

#include <ardour/route.h>
#include <ardour/session.h>

#include "generic_midi_control_protocol.h"
#include "midicontrollable.h"

using namespace ARDOUR;
using namespace PBD;

#include "i18n.h"

GenericMidiControlProtocol::GenericMidiControlProtocol (Session& s)
	: ControlProtocol  (s, _("Generic MIDI"))
{
	MIDI::Manager* mm = MIDI::Manager::instance();

	/* XXX it might be nice to run "control" through i18n, but thats a bit tricky because
	   the name is defined in ardour.rc which is likely not internationalized.
	*/
	
	_port = mm->port (X_("control"));

	if (_port == 0) {
		error << _("no MIDI port named \"control\" exists - generic MIDI control disabled") << endmsg;
		throw failed_constructor();
	}

	do_feedback = false;
	_feedback_interval = 10000; // microseconds
	last_feedback_time = 0;

	Controllable::StartLearning.connect (mem_fun (*this, &GenericMidiControlProtocol::start_learning));
	Controllable::StopLearning.connect (mem_fun (*this, &GenericMidiControlProtocol::stop_learning));
	Session::SendFeedback.connect (mem_fun (*this, &GenericMidiControlProtocol::send_feedback));
}

GenericMidiControlProtocol::~GenericMidiControlProtocol ()
{
}

int
GenericMidiControlProtocol::set_active (bool yn)
{
	/* start/stop delivery/outbound thread */
	return 0;
}

void
GenericMidiControlProtocol::set_feedback_interval (microseconds_t ms)
{
	_feedback_interval = ms;
}

void 
GenericMidiControlProtocol::send_feedback ()
{
	if (!do_feedback) {
		return;
	}

	microseconds_t now = get_microseconds ();

	if (last_feedback_time != 0) {
		if ((now - last_feedback_time) < _feedback_interval) {
			return;
		}
	}

	_send_feedback ();
	
	last_feedback_time = now;
}

void 
GenericMidiControlProtocol::_send_feedback ()
<<<<<<< HEAD
{
	const int32_t bufsize = 16 * 1024; /* XXX too big */
	MIDI::byte buf[bufsize];
	int32_t bsize = bufsize;
	MIDI::byte* end = buf;
	
	for (MIDIControllables::iterator r = controllables.begin(); r != controllables.end(); ++r) {
		end = (*r)->write_feedback (end, bsize);
	}
	
	if (end == buf) {
		return;
	} 
	
	_port->write (buf, (int32_t) (end - buf));
}

bool
GenericMidiControlProtocol::start_learning (Controllable* c)
{
=======
{
	const int32_t bufsize = 16 * 1024; /* XXX too big */
	MIDI::byte buf[bufsize];
	int32_t bsize = bufsize;
	MIDI::byte* end = buf;
	
	for (MIDIControllables::iterator r = controllables.begin(); r != controllables.end(); ++r) {
		end = (*r)->write_feedback (end, bsize);
	}
	
	if (end == buf) {
		return;
	} 

	// FIXME
	//_port->write (buf, (int32_t) (end - buf));
}

bool
GenericMidiControlProtocol::start_learning (Controllable* c)
{
>>>>>>> 7f64e5ac
	if (c == 0) {
		return false;
	}

	MIDIControllables::iterator tmp;
	for (MIDIControllables::iterator i = controllables.begin(); i != controllables.end(); ) {
		tmp = i;
		++tmp;
		if (&(*i)->get_controllable() == c) {
			delete (*i);
			controllables.erase (i);
		}
		i = tmp;
	}

	MIDIPendingControllables::iterator ptmp;
	for (MIDIPendingControllables::iterator i = pending_controllables.begin(); i != pending_controllables.end(); ) {
		ptmp = i;
		++ptmp;
		if (&((*i).first)->get_controllable() == c) {
			(*i).second.disconnect();
			delete (*i).first;
			pending_controllables.erase (i);
		}
		i = ptmp;
	}


	MIDIControllable* mc = 0;

	for (MIDIControllables::iterator i = controllables.begin(); i != controllables.end(); ++i) {
		if ((*i)->get_controllable().id() == c->id()) {
			mc = *i;
			break;
		}
	}

	if (!mc) {
		mc = new MIDIControllable (*_port, *c);
<<<<<<< HEAD
	}
	
	{
		Glib::Mutex::Lock lm (pending_lock);

		std::pair<MIDIControllable *, sigc::connection> element;
		element.first = mc;
		element.second = c->LearningFinished.connect (bind (mem_fun (*this, &GenericMidiControlProtocol::learning_stopped), mc));

		pending_controllables.push_back (element);
	}

	mc->learn_about_external_control ();
	return true;
}

void
GenericMidiControlProtocol::learning_stopped (MIDIControllable* mc)
{
	Glib::Mutex::Lock lm (pending_lock);
	Glib::Mutex::Lock lm2 (controllables_lock);
	
	MIDIPendingControllables::iterator tmp;

	for (MIDIPendingControllables::iterator i = pending_controllables.begin(); i != pending_controllables.end(); ) {
		tmp = i;
		++tmp;

		if ( (*i).first == mc) {
			(*i).second.disconnect();
			pending_controllables.erase(i);
		}

		i = tmp;
	}

	controllables.insert (mc);
}

void
GenericMidiControlProtocol::stop_learning (Controllable* c)
{
	Glib::Mutex::Lock lm (pending_lock);
	Glib::Mutex::Lock lm2 (controllables_lock);
	MIDIControllable* dptr = 0;

	/* learning timed out, and we've been told to consider this attempt to learn to be cancelled. find the
	   relevant MIDIControllable and remove it from the pending list.
	*/

	for (MIDIPendingControllables::iterator i = pending_controllables.begin(); i != pending_controllables.end(); ++i) {
		if (&((*i).first)->get_controllable() == c) {
			(*i).first->stop_learning ();
			dptr = (*i).first;
			(*i).second.disconnect();

			pending_controllables.erase (i);
			break;
		}
	}
	
	if (dptr) {
		delete dptr;
	}
}

XMLNode&
GenericMidiControlProtocol::get_state () 
{
	XMLNode* node = new XMLNode ("Protocol"); 
	char buf[32];

	node->add_property (X_("name"), _name);
	node->add_property (X_("feedback"), do_feedback ? "1" : "0");
	snprintf (buf, sizeof (buf), "%" PRIu64, _feedback_interval);
	node->add_property (X_("feedback_interval"), buf);

	XMLNode* children = new XMLNode (X_("controls"));

	node->add_child_nocopy (*children);

	Glib::Mutex::Lock lm2 (controllables_lock);
	for (MIDIControllables::iterator i = controllables.begin(); i != controllables.end(); ++i) {
		children->add_child_nocopy ((*i)->get_state());
	}

	return *node;
}

int
GenericMidiControlProtocol::set_state (const XMLNode& node)
{
	XMLNodeList nlist;
	XMLNodeConstIterator niter;
	const XMLProperty* prop;

	if ((prop = node.property ("feedback")) != 0) {
		do_feedback = (bool) atoi (prop->value().c_str());
	} else {
		do_feedback = false;
	}

	if ((prop = node.property ("feedback_interval")) != 0) {
		if (sscanf (prop->value().c_str(), "%" PRIu64, &_feedback_interval) != 1) {
			_feedback_interval = 10000;
		}
	} else {
		_feedback_interval = 10000;
	}

	Controllable* c;

	{
		Glib::Mutex::Lock lm (pending_lock);
		pending_controllables.clear ();
	}

	Glib::Mutex::Lock lm2 (controllables_lock);

	controllables.clear ();

	nlist = node.children(); // "controls"

	if (nlist.empty()) {
		return 0;
	}

	nlist = nlist.front()->children ();

	for (niter = nlist.begin(); niter != nlist.end(); ++niter) {

		if ((prop = (*niter)->property ("id")) != 0) {
			
			ID id = prop->value ();
			
			c = Controllable::by_id (id);
			
			if (c) {
				MIDIControllable* mc = new MIDIControllable (*_port, *c);
				if (mc->set_state (**niter) == 0) {
					controllables.insert (mc);
				}
				
			} else {
				warning << string_compose (_("Generic MIDI control: controllable %1 not found (ignored)"), id)
					<< endmsg;
			}
		}
	}

	return 0;
}

=======
	}
	
	{
		Glib::Mutex::Lock lm (pending_lock);

		std::pair<MIDIControllable *, sigc::connection> element;
		element.first = mc;
		element.second = c->LearningFinished.connect (bind (mem_fun (*this, &GenericMidiControlProtocol::learning_stopped), mc));

		pending_controllables.push_back (element);
	}

	mc->learn_about_external_control ();
	return true;
}

void
GenericMidiControlProtocol::learning_stopped (MIDIControllable* mc)
{
	Glib::Mutex::Lock lm (pending_lock);
	Glib::Mutex::Lock lm2 (controllables_lock);
	
	MIDIPendingControllables::iterator tmp;

	for (MIDIPendingControllables::iterator i = pending_controllables.begin(); i != pending_controllables.end(); ) {
		tmp = i;
		++tmp;

		if ( (*i).first == mc) {
			(*i).second.disconnect();
			pending_controllables.erase(i);
		}

		i = tmp;
	}

	controllables.insert (mc);
}

void
GenericMidiControlProtocol::stop_learning (Controllable* c)
{
	Glib::Mutex::Lock lm (pending_lock);
	Glib::Mutex::Lock lm2 (controllables_lock);
	MIDIControllable* dptr = 0;

	/* learning timed out, and we've been told to consider this attempt to learn to be cancelled. find the
	   relevant MIDIControllable and remove it from the pending list.
	*/

	for (MIDIPendingControllables::iterator i = pending_controllables.begin(); i != pending_controllables.end(); ++i) {
		if (&((*i).first)->get_controllable() == c) {
			(*i).first->stop_learning ();
			dptr = (*i).first;
			(*i).second.disconnect();

			pending_controllables.erase (i);
			break;
		}
	}
	
	if (dptr) {
		delete dptr;
	}
}

XMLNode&
GenericMidiControlProtocol::get_state () 
{
	XMLNode* node = new XMLNode ("Protocol"); 
	char buf[32];

	node->add_property (X_("name"), _name);
	node->add_property (X_("feedback"), do_feedback ? "1" : "0");
	snprintf (buf, sizeof (buf), "%" PRIu64, _feedback_interval);
	node->add_property (X_("feedback_interval"), buf);

	XMLNode* children = new XMLNode (X_("controls"));

	node->add_child_nocopy (*children);

	Glib::Mutex::Lock lm2 (controllables_lock);
	for (MIDIControllables::iterator i = controllables.begin(); i != controllables.end(); ++i) {
		children->add_child_nocopy ((*i)->get_state());
	}

	return *node;
}

int
GenericMidiControlProtocol::set_state (const XMLNode& node)
{
	XMLNodeList nlist;
	XMLNodeConstIterator niter;
	const XMLProperty* prop;

	if ((prop = node.property ("feedback")) != 0) {
		do_feedback = (bool) atoi (prop->value().c_str());
	} else {
		do_feedback = false;
	}

	if ((prop = node.property ("feedback_interval")) != 0) {
		if (sscanf (prop->value().c_str(), "%" PRIu64, &_feedback_interval) != 1) {
			_feedback_interval = 10000;
		}
	} else {
		_feedback_interval = 10000;
	}

	Controllable* c;

	{
		Glib::Mutex::Lock lm (pending_lock);
		pending_controllables.clear ();
	}

	Glib::Mutex::Lock lm2 (controllables_lock);

	controllables.clear ();

	nlist = node.children(); // "controls"

	if (nlist.empty()) {
		return 0;
	}

	nlist = nlist.front()->children ();

	for (niter = nlist.begin(); niter != nlist.end(); ++niter) {

		if ((prop = (*niter)->property ("id")) != 0) {
			
			ID id = prop->value ();
			
			c = Controllable::by_id (id);
			
			if (c) {
				MIDIControllable* mc = new MIDIControllable (*_port, *c);
				if (mc->set_state (**niter) == 0) {
					controllables.insert (mc);
				}
				
			} else {
				warning << string_compose (_("Generic MIDI control: controllable %1 not found (ignored)"), id)
					<< endmsg;
			}
		}
	}

	return 0;
}

>>>>>>> 7f64e5ac
int
GenericMidiControlProtocol::set_feedback (bool yn)
{
	do_feedback = yn;
	last_feedback_time = 0;
	return 0;
}

bool
GenericMidiControlProtocol::get_feedback () const
{
	return do_feedback;
}<|MERGE_RESOLUTION|>--- conflicted
+++ resolved
@@ -17,12 +17,9 @@
 
 */
 
-<<<<<<< HEAD
-=======
 #define __STDC_FORMAT_MACROS 1
 #include <stdint.h>
 
->>>>>>> 7f64e5ac
 #include <algorithm>
 
 #include <pbd/error.h>
@@ -107,7 +104,6 @@
 
 void 
 GenericMidiControlProtocol::_send_feedback ()
-<<<<<<< HEAD
 {
 	const int32_t bufsize = 16 * 1024; /* XXX too big */
 	MIDI::byte buf[bufsize];
@@ -121,36 +117,14 @@
 	if (end == buf) {
 		return;
 	} 
-	
-	_port->write (buf, (int32_t) (end - buf));
+
+	// FIXME
+	//_port->write (buf, (int32_t) (end - buf));
 }
 
 bool
 GenericMidiControlProtocol::start_learning (Controllable* c)
 {
-=======
-{
-	const int32_t bufsize = 16 * 1024; /* XXX too big */
-	MIDI::byte buf[bufsize];
-	int32_t bsize = bufsize;
-	MIDI::byte* end = buf;
-	
-	for (MIDIControllables::iterator r = controllables.begin(); r != controllables.end(); ++r) {
-		end = (*r)->write_feedback (end, bsize);
-	}
-	
-	if (end == buf) {
-		return;
-	} 
-
-	// FIXME
-	//_port->write (buf, (int32_t) (end - buf));
-}
-
-bool
-GenericMidiControlProtocol::start_learning (Controllable* c)
-{
->>>>>>> 7f64e5ac
 	if (c == 0) {
 		return false;
 	}
@@ -190,7 +164,6 @@
 
 	if (!mc) {
 		mc = new MIDIControllable (*_port, *c);
-<<<<<<< HEAD
 	}
 	
 	{
@@ -344,161 +317,6 @@
 	return 0;
 }
 
-=======
-	}
-	
-	{
-		Glib::Mutex::Lock lm (pending_lock);
-
-		std::pair<MIDIControllable *, sigc::connection> element;
-		element.first = mc;
-		element.second = c->LearningFinished.connect (bind (mem_fun (*this, &GenericMidiControlProtocol::learning_stopped), mc));
-
-		pending_controllables.push_back (element);
-	}
-
-	mc->learn_about_external_control ();
-	return true;
-}
-
-void
-GenericMidiControlProtocol::learning_stopped (MIDIControllable* mc)
-{
-	Glib::Mutex::Lock lm (pending_lock);
-	Glib::Mutex::Lock lm2 (controllables_lock);
-	
-	MIDIPendingControllables::iterator tmp;
-
-	for (MIDIPendingControllables::iterator i = pending_controllables.begin(); i != pending_controllables.end(); ) {
-		tmp = i;
-		++tmp;
-
-		if ( (*i).first == mc) {
-			(*i).second.disconnect();
-			pending_controllables.erase(i);
-		}
-
-		i = tmp;
-	}
-
-	controllables.insert (mc);
-}
-
-void
-GenericMidiControlProtocol::stop_learning (Controllable* c)
-{
-	Glib::Mutex::Lock lm (pending_lock);
-	Glib::Mutex::Lock lm2 (controllables_lock);
-	MIDIControllable* dptr = 0;
-
-	/* learning timed out, and we've been told to consider this attempt to learn to be cancelled. find the
-	   relevant MIDIControllable and remove it from the pending list.
-	*/
-
-	for (MIDIPendingControllables::iterator i = pending_controllables.begin(); i != pending_controllables.end(); ++i) {
-		if (&((*i).first)->get_controllable() == c) {
-			(*i).first->stop_learning ();
-			dptr = (*i).first;
-			(*i).second.disconnect();
-
-			pending_controllables.erase (i);
-			break;
-		}
-	}
-	
-	if (dptr) {
-		delete dptr;
-	}
-}
-
-XMLNode&
-GenericMidiControlProtocol::get_state () 
-{
-	XMLNode* node = new XMLNode ("Protocol"); 
-	char buf[32];
-
-	node->add_property (X_("name"), _name);
-	node->add_property (X_("feedback"), do_feedback ? "1" : "0");
-	snprintf (buf, sizeof (buf), "%" PRIu64, _feedback_interval);
-	node->add_property (X_("feedback_interval"), buf);
-
-	XMLNode* children = new XMLNode (X_("controls"));
-
-	node->add_child_nocopy (*children);
-
-	Glib::Mutex::Lock lm2 (controllables_lock);
-	for (MIDIControllables::iterator i = controllables.begin(); i != controllables.end(); ++i) {
-		children->add_child_nocopy ((*i)->get_state());
-	}
-
-	return *node;
-}
-
-int
-GenericMidiControlProtocol::set_state (const XMLNode& node)
-{
-	XMLNodeList nlist;
-	XMLNodeConstIterator niter;
-	const XMLProperty* prop;
-
-	if ((prop = node.property ("feedback")) != 0) {
-		do_feedback = (bool) atoi (prop->value().c_str());
-	} else {
-		do_feedback = false;
-	}
-
-	if ((prop = node.property ("feedback_interval")) != 0) {
-		if (sscanf (prop->value().c_str(), "%" PRIu64, &_feedback_interval) != 1) {
-			_feedback_interval = 10000;
-		}
-	} else {
-		_feedback_interval = 10000;
-	}
-
-	Controllable* c;
-
-	{
-		Glib::Mutex::Lock lm (pending_lock);
-		pending_controllables.clear ();
-	}
-
-	Glib::Mutex::Lock lm2 (controllables_lock);
-
-	controllables.clear ();
-
-	nlist = node.children(); // "controls"
-
-	if (nlist.empty()) {
-		return 0;
-	}
-
-	nlist = nlist.front()->children ();
-
-	for (niter = nlist.begin(); niter != nlist.end(); ++niter) {
-
-		if ((prop = (*niter)->property ("id")) != 0) {
-			
-			ID id = prop->value ();
-			
-			c = Controllable::by_id (id);
-			
-			if (c) {
-				MIDIControllable* mc = new MIDIControllable (*_port, *c);
-				if (mc->set_state (**niter) == 0) {
-					controllables.insert (mc);
-				}
-				
-			} else {
-				warning << string_compose (_("Generic MIDI control: controllable %1 not found (ignored)"), id)
-					<< endmsg;
-			}
-		}
-	}
-
-	return 0;
-}
-
->>>>>>> 7f64e5ac
 int
 GenericMidiControlProtocol::set_feedback (bool yn)
 {
