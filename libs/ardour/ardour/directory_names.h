--- conflicted
+++ resolved
@@ -25,25 +25,6 @@
 
 namespace ARDOUR {
 
-<<<<<<< HEAD
-extern const char* const old_sound_dir_name;
-extern const char* const sound_dir_name;
-extern const char* const midi_dir_name;
-extern const char* const midi_patch_dir_name;
-extern const char* const video_dir_name;
-extern const char* const dead_dir_name;
-extern const char* const interchange_dir_name;
-extern const char* const peak_dir_name;
-extern const char* const export_dir_name;
-extern const char* const export_formats_dir_name;
-extern const char* const templates_dir_name;
-extern const char* const route_templates_dir_name;
-extern const char* const surfaces_dir_name;
-extern const char* const ladspa_dir_name;
-extern const char* const user_config_dir_name;
-extern const char* const panner_dir_name;
-extern const char* const backend_dir_name;
-=======
 	LIBARDOUR_API extern const char* const old_sound_dir_name;
 	LIBARDOUR_API extern const char* const sound_dir_name;
 	LIBARDOUR_API extern const char* const midi_dir_name;
@@ -60,7 +41,6 @@
 	LIBARDOUR_API extern const char* const user_config_dir_name;
 	LIBARDOUR_API extern const char* const panner_dir_name;
 	LIBARDOUR_API extern const char* const backend_dir_name;
->>>>>>> 5ba36991
 
 };
 
