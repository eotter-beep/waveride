--- conflicted
+++ resolved
@@ -42,12 +42,9 @@
 AudioPlaylist::AudioPlaylist (Session& session, const XMLNode& node, bool hidden)
 	: Playlist (session, node, DataType::AUDIO, hidden)
 {
-<<<<<<< HEAD
-=======
 	const XMLProperty* prop = node.property("type");
 	assert(!prop || DataType(prop->value()) == DataType::AUDIO);
 
->>>>>>> 7f64e5ac
 	in_set_state++;
 	set_state (node);
 	in_set_state--;
@@ -112,29 +109,17 @@
 	/* drop connections to signals */
 
 	notify_callbacks ();
-<<<<<<< HEAD
-
-=======
 	
->>>>>>> 7f64e5ac
 	_crossfades.clear ();
 }
 
 struct RegionSortByLayer {
-<<<<<<< HEAD
-    bool operator() (boost::shared_ptr<Region>a, boost::shared_ptr<Region>b) {
-=======
     bool operator() (boost::shared_ptr<Region> a, boost::shared_ptr<Region> b) {
->>>>>>> 7f64e5ac
 	    return a->layer() < b->layer();
     }
 };
 
-<<<<<<< HEAD
-nframes_t
-=======
 ARDOUR::nframes_t
->>>>>>> 7f64e5ac
 AudioPlaylist::read (Sample *buf, Sample *mixdown_buffer, float *gain_buffer, nframes_t start,
 		     nframes_t cnt, unsigned chan_n)
 {
