--- conflicted
+++ resolved
@@ -250,13 +250,8 @@
 	}
 
 	exposeimg();
-<<<<<<< HEAD
 	/* don't request frames too quickly, wait after user has zoomed */
 	Glib::usleep(40000);
-=======
-	/* don't request frames rapidly, wait after user has zoomed */
-	usleep(20000);
->>>>>>> fd23ebd0
 
 	if (queued_request) {
 		http_get_again(want_video_frame_number);
