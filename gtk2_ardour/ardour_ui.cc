/*
    Copyright (C) 1999-2013 Paul Davis

    This program is free software; you can redistribute it and/or modify
    it under the terms of the GNU General Public License as published by
    the Free Software Foundation; either version 2 of the License, or
    (at your option) any later version.

    This program is distributed in the hope that it will be useful,
    but WITHOUT ANY WARRANTY; without even the implied warranty of
    MERCHANTABILITY or FITNESS FOR A PARTICULAR PURPOSE.  See the
    GNU General Public License for more details.

    You should have received a copy of the GNU General Public License
    along with this program; if not, write to the Free Software
    Foundation, Inc., 675 Mass Ave, Cambridge, MA 02139, USA.

*/

#ifdef WAF_BUILD
#include "gtk2ardour-config.h"
#endif

#include <algorithm>
#include <cmath>
#include <iostream>
#include <cerrno>
#include <fstream>

#include <stdint.h>
#include <fcntl.h>
#include <signal.h>
#include <unistd.h>
#include <time.h>

#include <sys/resource.h>
#include <sys/types.h>
#include <sys/sysctl.h>

#include <gtkmm/messagedialog.h>
#include <gtkmm/accelmap.h>

#include "pbd/error.h"
#include "pbd/basename.h"
#include "pbd/compose.h"
#include "pbd/failed_constructor.h"
#include "pbd/enumwriter.h"
#include "pbd/memento_command.h"
#include "pbd/openuri.h"
#include "pbd/file_utils.h"

#include "gtkmm2ext/application.h"
#include "gtkmm2ext/bindings.h"
#include "gtkmm2ext/gtk_ui.h"
#include "gtkmm2ext/utils.h"
#include "gtkmm2ext/click_box.h"
#include "gtkmm2ext/fastmeter.h"
#include "gtkmm2ext/popup.h"
#include "gtkmm2ext/window_title.h"

#include "ardour/ardour.h"
#include "ardour/audio_backend.h"
#include "ardour/audioengine.h"
#include "ardour/audiofilesource.h"
#include "ardour/automation_watch.h"
#include "ardour/diskstream.h"
#include "ardour/filename_extensions.h"
#include "ardour/filesystem_paths.h"
#include "ardour/port.h"
#include "ardour/process_thread.h"
#include "ardour/profile.h"
#include "ardour/recent_sessions.h"
#include "ardour/session_directory.h"
#include "ardour/session_route.h"
#include "ardour/session_state_utils.h"
#include "ardour/session_utils.h"
#include "ardour/slave.h"

#include "timecode/time.h"

typedef uint64_t microseconds_t;

#include "about.h"
#include "actions.h"
#include "add_route_dialog.h"
#include "ambiguous_file_dialog.h"
#include "ardour_ui.h"
#include "audio_clock.h"
#include "big_clock_window.h"
#include "bundle_manager.h"
#include "engine_dialog.h"
#include "gain_meter.h"
#include "global_port_matrix.h"
#include "gui_object.h"
#include "gui_thread.h"
#include "keyboard.h"
#include "keyeditor.h"
#include "location_ui.h"
#include "main_clock.h"
#include "missing_file_dialog.h"
#include "missing_plugin_dialog.h"
#include "mixer_ui.h"
#include "mouse_cursors.h"
#include "opts.h"
#include "pingback.h"
#include "processor_box.h"
#include "prompter.h"
#include "public_editor.h"
#include "rc_option_editor.h"
#include "route_time_axis.h"
#include "route_params_ui.h"
#include "session_metadata_dialog.h"
#include "session_option_editor.h"
#include "shuttle_control.h"
#include "speaker_dialog.h"
#include "splash.h"
#include "startup.h"
#include "theme_manager.h"
#include "time_axis_view_item.h"
#include "utils.h"
#include "video_server_dialog.h"
#include "add_video_dialog.h"
#include "transcode_video_dialog.h"
#include "system_exec.h"

#include "i18n.h"

using namespace ARDOUR;
using namespace PBD;
using namespace Gtkmm2ext;
using namespace Gtk;
using namespace std;

ARDOUR_UI *ARDOUR_UI::theArdourUI = 0;
UIConfiguration *ARDOUR_UI::ui_config = 0;

sigc::signal<void,bool> ARDOUR_UI::Blink;
sigc::signal<void>      ARDOUR_UI::RapidScreenUpdate;
sigc::signal<void>      ARDOUR_UI::SuperRapidScreenUpdate;
sigc::signal<void, framepos_t, bool, framepos_t> ARDOUR_UI::Clock;
sigc::signal<void>      ARDOUR_UI::CloseAllDialogs;

ARDOUR_UI::ARDOUR_UI (int *argcp, char **argvp[], const char* localedir)

	: Gtkmm2ext::UI (PROGRAM_NAME, argcp, argvp)
	
	, gui_object_state (new GUIObjectState)

	, primary_clock (new MainClock (X_("primary"), false, X_("transport"), true, true, true, false, true))
	, secondary_clock (new MainClock (X_("secondary"), false, X_("secondary"), true, true, false, false, true))

	  /* big clock */

	, big_clock (new AudioClock (X_("bigclock"), false, "big", true, true, false, false))
	, video_timeline(0)

	  /* start of private members */

	, _startup (0)
	, nsm (0)
	, _was_dirty (false)
	, _mixer_on_top (false)
	, first_time_engine_run (true)

	  /* transport */

	, roll_controllable (new TransportControllable ("transport roll", *this, TransportControllable::Roll))
	, stop_controllable (new TransportControllable ("transport stop", *this, TransportControllable::Stop))
	, goto_start_controllable (new TransportControllable ("transport goto start", *this, TransportControllable::GotoStart))
	, goto_end_controllable (new TransportControllable ("transport goto end", *this, TransportControllable::GotoEnd))
	, auto_loop_controllable (new TransportControllable ("transport auto loop", *this, TransportControllable::AutoLoop))
	, play_selection_controllable (new TransportControllable ("transport play selection", *this, TransportControllable::PlaySelection))
	, rec_controllable (new TransportControllable ("transport rec-enable", *this, TransportControllable::RecordEnable))

	, auto_return_button (ArdourButton::led_default_elements)
	, follow_edits_button (ArdourButton::led_default_elements)
	, auto_input_button (ArdourButton::led_default_elements)

	, auditioning_alert_button (_("audition"))
	, solo_alert_button (_("solo"))
	, feedback_alert_button (_("feedback"))

	, editor_meter(0)
	, editor_meter_peak_display()

	, speaker_config_window (X_("speaker-config"), _("Speaker Configuration"))
	, theme_manager (X_("theme-manager"), _("Theme Manager"))
	, key_editor (X_("key-editor"), _("Key Bindings"))
	, rc_option_editor (X_("rc-options-editor"), _("Preferences"))
	, add_route_dialog (X_("add-routes"), _("Add Tracks/Busses"))
	, about (X_("about"), _("About"))
	, location_ui (X_("locations"), _("Locations"))
	, route_params (X_("inspector"), _("Tracks and Busses"))
	, session_option_editor (X_("session-options-editor"), _("Properties"), boost::bind (&ARDOUR_UI::create_session_option_editor, this))
	, add_video_dialog (X_("add-video"), _("Add Tracks/Busses"), boost::bind (&ARDOUR_UI::create_add_video_dialog, this))
	, bundle_manager (X_("bundle-manager"), _("Bundle Manager"), boost::bind (&ARDOUR_UI::create_bundle_manager, this))
	, big_clock_window (X_("big-clock"), _("Big Clock"), boost::bind (&ARDOUR_UI::create_big_clock_window, this))
	, audio_port_matrix (X_("audio-connection-manager"), _("Audio Connections"), boost::bind (&ARDOUR_UI::create_global_port_matrix, this, ARDOUR::DataType::AUDIO))
	, midi_port_matrix (X_("midi-connection-manager"), _("MIDI Connections"), boost::bind (&ARDOUR_UI::create_global_port_matrix, this, ARDOUR::DataType::MIDI))

	, error_log_button (_("Errors"))

	, _status_bar_visibility (X_("status-bar"))
	, _feedback_exists (false)
	, _audio_midi_setup (0)
{
	Gtkmm2ext::init(localedir);

	splash = 0;

	if (theArdourUI == 0) {
		theArdourUI = this;
	}

	ui_config = new UIConfiguration();
<<<<<<< HEAD
	ui_config->ParameterChanged.connect (sigc::mem_fun (*this, &ARDOUR_UI::parameter_changed));
	boost::function<void (string)> pc (boost::bind (&ARDOUR_UI::parameter_changed, this, _1));
	ui_config->map_parameters (pc);
=======
	_audio_midi_setup = new EngineControl;
>>>>>>> f5191e62

	editor = 0;
	mixer = 0;
	meterbridge = 0;
	editor = 0;
	_session_is_new = false;
	session_selector_window = 0;
	last_key_press_time = 0;
	video_server_process = 0;
	open_session_selector = 0;
	have_configure_timeout = false;
	have_disk_speed_dialog_displayed = false;
	session_loaded = false;
	ignore_dual_punch = false;

	roll_button.set_controllable (roll_controllable);
	stop_button.set_controllable (stop_controllable);
	goto_start_button.set_controllable (goto_start_controllable);
	goto_end_button.set_controllable (goto_end_controllable);
	auto_loop_button.set_controllable (auto_loop_controllable);
	play_selection_button.set_controllable (play_selection_controllable);
	rec_button.set_controllable (rec_controllable);

	roll_button.set_name ("transport button");
	stop_button.set_name ("transport button");
	goto_start_button.set_name ("transport button");
	goto_end_button.set_name ("transport button");
	auto_loop_button.set_name ("transport button");
	play_selection_button.set_name ("transport button");
	rec_button.set_name ("transport recenable button");
	midi_panic_button.set_name ("transport button");

	goto_start_button.set_tweaks (ArdourButton::ShowClick);
	goto_end_button.set_tweaks (ArdourButton::ShowClick);
	midi_panic_button.set_tweaks (ArdourButton::ShowClick);
	
	last_configure_time= 0;
	last_peak_grab = 0;

	ARDOUR::Diskstream::DiskOverrun.connect (forever_connections, MISSING_INVALIDATOR, boost::bind (&ARDOUR_UI::disk_overrun_handler, this), gui_context());
	ARDOUR::Diskstream::DiskUnderrun.connect (forever_connections, MISSING_INVALIDATOR, boost::bind (&ARDOUR_UI::disk_underrun_handler, this), gui_context());

	ARDOUR::Session::VersionMismatch.connect (forever_connections, MISSING_INVALIDATOR, boost::bind (&ARDOUR_UI::session_format_mismatch, this, _1, _2), gui_context());

	/* handle dialog requests */

	ARDOUR::Session::Dialog.connect (forever_connections, MISSING_INVALIDATOR, boost::bind (&ARDOUR_UI::session_dialog, this, _1), gui_context());

	/* handle pending state with a dialog (PROBLEM: needs to return a value and thus cannot be x-thread) */

	ARDOUR::Session::AskAboutPendingState.connect_same_thread (forever_connections, boost::bind (&ARDOUR_UI::pending_state_dialog, this));

	/* handle Audio/MIDI setup when session requires it */

	ARDOUR::Session::AudioEngineSetupRequired.connect_same_thread (forever_connections, boost::bind (&ARDOUR_UI::do_audio_midi_setup, this, _1));

	/* handle sr mismatch with a dialog (PROBLEM: needs to return a value and thus cannot be x-thread) */

	ARDOUR::Session::AskAboutSampleRateMismatch.connect_same_thread (forever_connections, boost::bind (&ARDOUR_UI::sr_mismatch_dialog, this, _1, _2));

	/* handle requests to quit (coming from JACK session) */

	ARDOUR::Session::Quit.connect (forever_connections, MISSING_INVALIDATOR, boost::bind (&ARDOUR_UI::finish, this), gui_context ());

	/* tell the user about feedback */

	ARDOUR::Session::FeedbackDetected.connect (forever_connections, MISSING_INVALIDATOR, boost::bind (&ARDOUR_UI::feedback_detected, this), gui_context ());
	ARDOUR::Session::SuccessfulGraphSort.connect (forever_connections, MISSING_INVALIDATOR, boost::bind (&ARDOUR_UI::successful_graph_sort, this), gui_context ());

	/* handle requests to deal with missing files */

	ARDOUR::Session::MissingFile.connect_same_thread (forever_connections, boost::bind (&ARDOUR_UI::missing_file, this, _1, _2, _3));

	/* and ambiguous files */

	ARDOUR::FileSource::AmbiguousFileName.connect_same_thread (forever_connections, boost::bind (&ARDOUR_UI::ambiguous_file, this, _1, _2, _3));

	/* lets get this party started */

	setup_gtk_ardour_enums ();
	setup_profile ();

	SessionEvent::create_per_thread_pool ("GUI", 512);

	/* we like keyboards */

	keyboard = new ArdourKeyboard(*this);

	XMLNode* node = ARDOUR_UI::instance()->keyboard_settings();
	if (node) {
		keyboard->set_state (*node, Stateful::loading_state_version);
	}

	/* we don't like certain modifiers */
	Bindings::set_ignored_state (GDK_LOCK_MASK|GDK_MOD2_MASK|GDK_MOD3_MASK);

	reset_dpi();

	TimeAxisViewItem::set_constant_heights ();

        /* Set this up so that our window proxies can register actions */

	ActionManager::init ();

	/* The following must happen after ARDOUR::init() so that Config is set up */

	const XMLNode* ui_xml = Config->extra_xml (X_("UI"));

	if (ui_xml) {
		theme_manager.set_state (*ui_xml);
		key_editor.set_state (*ui_xml);
		rc_option_editor.set_state (*ui_xml);
		session_option_editor.set_state (*ui_xml);
		speaker_config_window.set_state (*ui_xml);
		about.set_state (*ui_xml);
		add_route_dialog.set_state (*ui_xml);
		add_video_dialog.set_state (*ui_xml);
		route_params.set_state (*ui_xml);
		bundle_manager.set_state (*ui_xml);
		location_ui.set_state (*ui_xml);
		big_clock_window.set_state (*ui_xml);
		audio_port_matrix.set_state (*ui_xml);
		midi_port_matrix.set_state (*ui_xml);
	}

	WM::Manager::instance().register_window (&theme_manager);
	WM::Manager::instance().register_window (&key_editor);
	WM::Manager::instance().register_window (&rc_option_editor);
	WM::Manager::instance().register_window (&session_option_editor);
	WM::Manager::instance().register_window (&speaker_config_window);
	WM::Manager::instance().register_window (&about);
	WM::Manager::instance().register_window (&add_route_dialog);
	WM::Manager::instance().register_window (&add_video_dialog);
	WM::Manager::instance().register_window (&route_params);
	WM::Manager::instance().register_window (&bundle_manager);
	WM::Manager::instance().register_window (&location_ui);
	WM::Manager::instance().register_window (&big_clock_window);
	WM::Manager::instance().register_window (&audio_port_matrix);
	WM::Manager::instance().register_window (&midi_port_matrix);

	/* We need to instantiate the theme manager because it loads our
	   theme files. This should really change so that its window
	   and its functionality are separate 
	*/
	
	(void) theme_manager.get (true);
	
	starting.connect (sigc::mem_fun(*this, &ARDOUR_UI::startup));
	stopping.connect (sigc::mem_fun(*this, &ARDOUR_UI::shutdown));

	_process_thread = new ProcessThread ();
	_process_thread->init ();

	DPIReset.connect (sigc::mem_fun (*this, &ARDOUR_UI::resize_text_widgets));

	attach_to_engine ();
}

GlobalPortMatrixWindow*
ARDOUR_UI::create_global_port_matrix (ARDOUR::DataType type)
{
	if (!_session) {
		return 0;
	}
	return new GlobalPortMatrixWindow (_session, type);
}

void
ARDOUR_UI::attach_to_engine ()
{
	AudioEngine::instance()->Running.connect (forever_connections, MISSING_INVALIDATOR, boost::bind (&ARDOUR_UI::engine_running, this), gui_context());
	ARDOUR::Port::set_connecting_blocked (ARDOUR_COMMAND_LINE::no_connect_ports);
}

void
ARDOUR_UI::engine_stopped ()
{
	ENSURE_GUI_THREAD (*this, &ARDOUR_UI::engine_stopped)
	ActionManager::set_sensitive (ActionManager::engine_sensitive_actions, false);
	ActionManager::set_sensitive (ActionManager::engine_opposite_sensitive_actions, true);
}

void
ARDOUR_UI::engine_running ()
{
	if (first_time_engine_run) {
		post_engine();
		first_time_engine_run = false;
	}
	
	ActionManager::set_sensitive (ActionManager::engine_sensitive_actions, true);
	ActionManager::set_sensitive (ActionManager::engine_opposite_sensitive_actions, false);

	Glib::RefPtr<Action> action;
	const char* action_name = 0;

	switch (AudioEngine::instance()->samples_per_cycle()) {
	case 32:
		action_name = X_("JACKLatency32");
		break;
	case 64:
		action_name = X_("JACKLatency64");
		break;
	case 128:
		action_name = X_("JACKLatency128");
		break;
	case 512:
		action_name = X_("JACKLatency512");
		break;
	case 1024:
		action_name = X_("JACKLatency1024");
		break;
	case 2048:
		action_name = X_("JACKLatency2048");
		break;
	case 4096:
		action_name = X_("JACKLatency4096");
		break;
	case 8192:
		action_name = X_("JACKLatency8192");
		break;
	default:
		/* XXX can we do anything useful ? */
		break;
	}

	if (action_name) {

		action = ActionManager::get_action (X_("JACK"), action_name);

		if (action) {
			Glib::RefPtr<RadioAction> ract = Glib::RefPtr<RadioAction>::cast_dynamic (action);
			ract->set_active ();
		}

		update_disk_space ();
		update_cpu_load ();
		update_sample_rate (AudioEngine::instance()->sample_rate());
		update_timecode_format ();
	}
}

void
ARDOUR_UI::engine_halted (const char* reason, bool free_reason)
{
	if (!Gtkmm2ext::UI::instance()->caller_is_ui_thread()) {
		/* we can't rely on the original string continuing to exist when we are called
		   again in the GUI thread, so make a copy and note that we need to
		   free it later.
		*/
		char *copy = strdup (reason);
		Gtkmm2ext::UI::instance()->call_slot (invalidator (*this), boost::bind (&ARDOUR_UI::engine_halted, this, copy, true));
		return;
	}

	ActionManager::set_sensitive (ActionManager::engine_sensitive_actions, false);
	ActionManager::set_sensitive (ActionManager::engine_opposite_sensitive_actions, true);

	update_sample_rate (0);

	string msgstr;

	/* if the reason is a non-empty string, it means that the backend was shutdown
	   rather than just Ardour.
	*/

	if (strlen (reason)) {
		msgstr = string_compose (_("The audio backend (JACK) was shutdown because:\n\n%1"), reason);
	} else {
		msgstr = string_compose (_("\
JACK has either been shutdown or it\n\
disconnected %1 because %1\n\
was not fast enough. Try to restart\n\
JACK, reconnect and save the session."), PROGRAM_NAME);
	}

	MessageDialog msg (*editor, msgstr);
	pop_back_splash (msg);
	msg.set_keep_above (true);
	msg.run ();
	
	if (free_reason) {
		free (const_cast<char*> (reason));
	}
}

void
ARDOUR_UI::post_engine ()
{
	/* Things to be done once (and once ONLY) after we have a backend running in the AudioEngine
	 */

	ARDOUR::init_post_engine ();
	
	/* connect to important signals */

	AudioEngine::instance()->Stopped.connect (forever_connections, MISSING_INVALIDATOR, boost::bind (&ARDOUR_UI::engine_stopped, this), gui_context());
	AudioEngine::instance()->SampleRateChanged.connect (forever_connections, MISSING_INVALIDATOR, boost::bind (&ARDOUR_UI::update_sample_rate, this, _1), gui_context());
	AudioEngine::instance()->Halted.connect_same_thread (halt_connection, boost::bind (&ARDOUR_UI::engine_halted, this, _1, false));

	_tooltips.enable();

	ActionManager::load_menus ();

	if (setup_windows ()) {
		throw failed_constructor ();
	}

	/* Do this after setup_windows (), as that's when the _status_bar_visibility is created */
	XMLNode* n = Config->extra_xml (X_("UI"));
	if (n) {
		_status_bar_visibility.set_state (*n);
	}
	
	check_memory_locking();

	/* this is the first point at which all the keybindings are available */

	if (ARDOUR_COMMAND_LINE::show_key_actions) {
		vector<string> names;
		vector<string> paths;
		vector<string> tooltips;
		vector<string> keys;
		vector<AccelKey> bindings;

		ActionManager::get_all_actions (names, paths, tooltips, keys, bindings);

		vector<string>::iterator n;
		vector<string>::iterator k;
		for (n = names.begin(), k = keys.begin(); n != names.end(); ++n, ++k) {
			cout << "Action: " << (*n) << " bound to " << (*k) << endl;
		}

		exit (0);
	}

	blink_timeout_tag = -1;

	/* this being a GUI and all, we want peakfiles */

	AudioFileSource::set_build_peakfiles (true);
	AudioFileSource::set_build_missing_peakfiles (true);

	/* set default clock modes */

	if (Profile->get_sae()) {
		primary_clock->set_mode (AudioClock::BBT);
		secondary_clock->set_mode (AudioClock::MinSec);
	}  else {
		primary_clock->set_mode (AudioClock::Timecode);
		secondary_clock->set_mode (AudioClock::BBT);
	}

	/* start the time-of-day-clock */

#ifndef GTKOSX
	/* OS X provides a nearly-always visible wallclock, so don't be stupid */
	update_wall_clock ();
	Glib::signal_timeout().connect_seconds (sigc::mem_fun(*this, &ARDOUR_UI::update_wall_clock), 1);
#endif

	Config->ParameterChanged.connect (forever_connections, MISSING_INVALIDATOR, boost::bind (&ARDOUR_UI::parameter_changed, this, _1), gui_context());
	boost::function<void (string)> pc (boost::bind (&ARDOUR_UI::parameter_changed, this, _1));
	Config->map_parameters (pc);
}

ARDOUR_UI::~ARDOUR_UI ()
{
	delete keyboard;
	delete editor;
	delete mixer;
	delete meterbridge;

	stop_video_server();
}

void
ARDOUR_UI::pop_back_splash (Gtk::Window& win)
{
	if (Splash::instance()) {
		Splash::instance()->pop_back_for (win);
	}
}

gint
ARDOUR_UI::configure_timeout ()
{
	if (last_configure_time == 0) {
		/* no configure events yet */
		return true;
	}

	/* force a gap of 0.5 seconds since the last configure event
	 */

	if (get_microseconds() - last_configure_time < 500000) {
		return true;
	} else {
		have_configure_timeout = false;
		save_ardour_state ();
		return false;
	}
}

gboolean
ARDOUR_UI::configure_handler (GdkEventConfigure* /*conf*/)
{
	if (have_configure_timeout) {
		last_configure_time = get_microseconds();
	} else {
		Glib::signal_timeout().connect (sigc::mem_fun(*this, &ARDOUR_UI::configure_timeout), 100);
		have_configure_timeout = true;
	}

	return FALSE;
}

void
ARDOUR_UI::set_transport_controllable_state (const XMLNode& node)
{
	const XMLProperty* prop;

	if ((prop = node.property ("roll")) != 0) {
		roll_controllable->set_id (prop->value());
	}
	if ((prop = node.property ("stop")) != 0) {
		stop_controllable->set_id (prop->value());
	}
	if ((prop = node.property ("goto-start")) != 0) {
		goto_start_controllable->set_id (prop->value());
	}
	if ((prop = node.property ("goto-end")) != 0) {
		goto_end_controllable->set_id (prop->value());
	}
	if ((prop = node.property ("auto-loop")) != 0) {
		auto_loop_controllable->set_id (prop->value());
	}
	if ((prop = node.property ("play-selection")) != 0) {
		play_selection_controllable->set_id (prop->value());
	}
	if ((prop = node.property ("rec")) != 0) {
		rec_controllable->set_id (prop->value());
	}
	if ((prop = node.property ("shuttle")) != 0) {
		shuttle_box->controllable()->set_id (prop->value());
	}
}

XMLNode&
ARDOUR_UI::get_transport_controllable_state ()
{
	XMLNode* node = new XMLNode(X_("TransportControllables"));
	char buf[64];

	roll_controllable->id().print (buf, sizeof (buf));
	node->add_property (X_("roll"), buf);
	stop_controllable->id().print (buf, sizeof (buf));
	node->add_property (X_("stop"), buf);
	goto_start_controllable->id().print (buf, sizeof (buf));
	node->add_property (X_("goto_start"), buf);
	goto_end_controllable->id().print (buf, sizeof (buf));
	node->add_property (X_("goto_end"), buf);
	auto_loop_controllable->id().print (buf, sizeof (buf));
	node->add_property (X_("auto_loop"), buf);
	play_selection_controllable->id().print (buf, sizeof (buf));
	node->add_property (X_("play_selection"), buf);
	rec_controllable->id().print (buf, sizeof (buf));
	node->add_property (X_("rec"), buf);
	shuttle_box->controllable()->id().print (buf, sizeof (buf));
	node->add_property (X_("shuttle"), buf);

	return *node;
}


gint
ARDOUR_UI::autosave_session ()
{
	if (g_main_depth() > 1) {
		/* inside a recursive main loop,
		   give up because we may not be able to
		   take a lock.
		*/
		return 1;
	}

	if (!Config->get_periodic_safety_backups()) {
		return 1;
	}

	if (_session) {
		_session->maybe_write_autosave();
	}

	return 1;
}

void
ARDOUR_UI::update_autosave ()
{
	ENSURE_GUI_THREAD (*this, &ARDOUR_UI::update_autosave)

	if (_session && _session->dirty()) {
		if (_autosave_connection.connected()) {
			_autosave_connection.disconnect();
		}

		_autosave_connection = Glib::signal_timeout().connect (sigc::mem_fun (*this, &ARDOUR_UI::autosave_session),
				Config->get_periodic_safety_backup_interval() * 1000);

	} else {
		if (_autosave_connection.connected()) {
			_autosave_connection.disconnect();
		}
	}
}

void
ARDOUR_UI::check_announcements ()
{
#ifdef PHONE_HOME
	string _annc_filename;

#ifdef __APPLE__
	_annc_filename = PROGRAM_NAME "_announcements_osx_";
#else
	_annc_filename = PROGRAM_NAME "_announcements_linux_";
#endif
	_annc_filename.append (VERSIONSTRING);

	std::string path = Glib::build_filename (user_config_directory(), _annc_filename);
	std::ifstream announce_file (path.c_str());
	if ( announce_file.fail() )
		_announce_string = "";
	else {
		std::stringstream oss;
		oss << announce_file.rdbuf();
		_announce_string = oss.str();
	}

	pingback (VERSIONSTRING, path);
#endif
}

void
ARDOUR_UI::startup ()
{
	Application* app = Application::instance ();
	char *nsm_url;

	app->ShouldQuit.connect (sigc::mem_fun (*this, &ARDOUR_UI::queue_finish));
	app->ShouldLoad.connect (sigc::mem_fun (*this, &ARDOUR_UI::idle_load));

	if (ARDOUR_COMMAND_LINE::check_announcements) {
		check_announcements ();
	}

	app->ready ();

	nsm_url = getenv ("NSM_URL");

	if (nsm_url) {
		nsm = new NSM_Client;
		if (!nsm->init (nsm_url)) {
			nsm->announce (PROGRAM_NAME, ":dirty:", "ardour3");

			unsigned int i = 0;
			// wait for announce reply from nsm server
			for ( i = 0; i < 5000; ++i) {
				nsm->check ();
				usleep (i);
				if (nsm->is_active())
					break;
			}
			// wait for open command from nsm server
			for ( i = 0; i < 5000; ++i) {
				nsm->check ();
				usleep (1000);
				if (nsm->client_id ())
					break;
			}

			if (_session && nsm) {
				_session->set_nsm_state( nsm->is_active() );
			}

			// nsm requires these actions disabled
			vector<string> action_names;
			action_names.push_back("SaveAs");
			action_names.push_back("Rename");
			action_names.push_back("New");
			action_names.push_back("Open");
			action_names.push_back("Recent");
			action_names.push_back("Close");

			for (vector<string>::const_iterator n = action_names.begin(); n != action_names.end(); ++n) {
				Glib::RefPtr<Action> act = ActionManager::get_action (X_("Main"), (*n).c_str());
				if (act) {
					act->set_sensitive (false);
				}
			}

		}
		else {
			delete nsm;
			nsm = 0;
		}
	}

	else if (get_session_parameters (true, ARDOUR_COMMAND_LINE::new_session, ARDOUR_COMMAND_LINE::load_template)) {
		exit (1);
	}

	use_config ();

	goto_editor_window ();

	WM::Manager::instance().show_visible ();

	/* We have to do this here since goto_editor_window() ends up calling show_all() on the
	 * editor window, and we may want stuff to be hidden.
	 */
	_status_bar_visibility.update ();

	BootMessage (string_compose (_("%1 is ready for use"), PROGRAM_NAME));
}

void
ARDOUR_UI::no_memory_warning ()
{
	XMLNode node (X_("no-memory-warning"));
	Config->add_instant_xml (node);
}

void
ARDOUR_UI::check_memory_locking ()
{
#ifdef __APPLE__
	/* OS X doesn't support mlockall(2), and so testing for memory locking capability there is pointless */
	return;
#else // !__APPLE__

	XMLNode* memory_warning_node = Config->instant_xml (X_("no-memory-warning"));

	if (AudioEngine::instance()->is_realtime() && memory_warning_node == 0) {

		struct rlimit limits;
		int64_t ram;
		long pages, page_size;
#ifdef __FreeBSD__
		size_t pages_len=sizeof(pages);
		if ((page_size = getpagesize()) < 0 ||
				sysctlbyname("hw.availpages", &pages, &pages_len, NULL, 0))
#else
		if ((page_size = sysconf (_SC_PAGESIZE)) < 0 ||(pages = sysconf (_SC_PHYS_PAGES)) < 0)
#endif
		{
			ram = 0;
		} else {
			ram = (int64_t) pages * (int64_t) page_size;
		}

		if (getrlimit (RLIMIT_MEMLOCK, &limits)) {
			return;
		}

		if (limits.rlim_cur != RLIM_INFINITY) {

			if (ram == 0 || ((double) limits.rlim_cur / ram) < 0.75) {

				MessageDialog msg (
					string_compose (
						_("WARNING: Your system has a limit for maximum amount of locked memory. "
						  "This might cause %1 to run out of memory before your system "
						  "runs out of memory. \n\n"
						  "You can view the memory limit with 'ulimit -l', "
						  "and it is normally controlled by %2"),
						PROGRAM_NAME, 
#ifdef __FreeBSD__
						X_("/etc/login.conf")
#else
						X_(" /etc/security/limits.conf")
#endif
					).c_str());

				msg.set_default_response (RESPONSE_OK);

				VBox* vbox = msg.get_vbox();
				HBox hbox;
				CheckButton cb (_("Do not show this window again"));

				cb.signal_toggled().connect (sigc::mem_fun (*this, &ARDOUR_UI::no_memory_warning));
				
				hbox.pack_start (cb, true, false);
				vbox->pack_start (hbox);
				cb.show();
				vbox->show();
				hbox.show ();

				pop_back_splash (msg);

				editor->ensure_float (msg);
				msg.run ();
			}
		}
	}
#endif // !__APPLE__
}


void
ARDOUR_UI::queue_finish ()
{
	Glib::signal_idle().connect (mem_fun (*this, &ARDOUR_UI::idle_finish));
}

bool
ARDOUR_UI::idle_finish ()
{
	finish ();
	return false; /* do not call again */
}

void
ARDOUR_UI::finish()
{
	if (_session) {
		ARDOUR_UI::instance()->video_timeline->sync_session_state();

		if (_session->dirty()) {
			vector<string> actions;
			actions.push_back (_("Don't quit"));
			actions.push_back (_("Just quit"));
			actions.push_back (_("Save and quit"));
			switch (ask_about_saving_session(actions)) {
			case -1:
				return;
				break;
			case 1:
				/* use the default name */
				if (save_state_canfail ("")) {
					/* failed - don't quit */
					MessageDialog msg (*editor,
							   string_compose (_("\
%1 was unable to save your session.\n\n\
If you still wish to quit, please use the\n\n\
\"Just quit\" option."), PROGRAM_NAME));
					pop_back_splash(msg);
					msg.run ();
					return;
				}
				break;
			case 0:
				break;
			}
		}

		second_connection.disconnect ();
		point_one_second_connection.disconnect ();
		point_zero_something_second_connection.disconnect();
	}

	delete ARDOUR_UI::instance()->video_timeline;
	ARDOUR_UI::instance()->video_timeline = NULL;
	stop_video_server();

	/* Save state before deleting the session, as that causes some
	   windows to be destroyed before their visible state can be
	   saved.
	*/
	save_ardour_state ();

	close_all_dialogs ();

	loading_message (string_compose (_("Please wait while %1 cleans up..."), PROGRAM_NAME));

	if (_session) {
		// _session->set_deletion_in_progress ();
		_session->set_clean ();
		_session->remove_pending_capture_state ();
		delete _session;
		_session = 0;
	}

	halt_connection.disconnect ();
	AudioEngine::instance()->stop ();
	quit ();
}

int
ARDOUR_UI::ask_about_saving_session (const vector<string>& actions)
{
	ArdourDialog window (_("Unsaved Session"));
	Gtk::HBox dhbox;  // the hbox for the image and text
	Gtk::Label  prompt_label;
	Gtk::Image* dimage = manage (new Gtk::Image(Stock::DIALOG_WARNING,  Gtk::ICON_SIZE_DIALOG));

	string msg;

	assert (actions.size() >= 3);

	window.add_button (actions[0], RESPONSE_REJECT);
	window.add_button (actions[1], RESPONSE_APPLY);
	window.add_button (actions[2], RESPONSE_ACCEPT);

	window.set_default_response (RESPONSE_ACCEPT);

	Gtk::Button noquit_button (msg);
	noquit_button.set_name ("EditorGTKButton");

	string prompt;

	if (_session->snap_name() == _session->name()) {
		prompt = string_compose(_("The session \"%1\"\nhas not been saved.\n\nAny changes made this time\nwill be lost unless you save it.\n\nWhat do you want to do?"),
					_session->snap_name());
	} else {
		prompt = string_compose(_("The snapshot \"%1\"\nhas not been saved.\n\nAny changes made this time\nwill be lost unless you save it.\n\nWhat do you want to do?"),
					_session->snap_name());
	}

	prompt_label.set_text (prompt);
	prompt_label.set_name (X_("PrompterLabel"));
	prompt_label.set_alignment(ALIGN_LEFT, ALIGN_TOP);

	dimage->set_alignment(ALIGN_CENTER, ALIGN_TOP);
	dhbox.set_homogeneous (false);
	dhbox.pack_start (*dimage, false, false, 5);
	dhbox.pack_start (prompt_label, true, false, 5);
	window.get_vbox()->pack_start (dhbox);

	window.set_name (_("Prompter"));
	window.set_modal (true);
	window.set_resizable (false);

	dhbox.show();
	prompt_label.show();
	dimage->show();
	window.show();
	window.set_keep_above (true);
	window.present ();

	ResponseType r = (ResponseType) window.run();

	window.hide ();

	switch (r) {
	case RESPONSE_ACCEPT: // save and get out of here
		return 1;
	case RESPONSE_APPLY:  // get out of here
		return 0;
	default:
		break;
	}

	return -1;
}


gint
ARDOUR_UI::every_second ()
{
	update_cpu_load ();
	update_buffer_load ();
	update_disk_space ();
	update_timecode_format ();

	if (nsm && nsm->is_active ()) {
		nsm->check ();

		if (!_was_dirty && _session->dirty ()) {
			nsm->is_dirty ();
			_was_dirty = true;
		}
		else if (_was_dirty && !_session->dirty ()){
			nsm->is_clean ();
			_was_dirty = false;
		}
	}
	return TRUE;
}

gint
ARDOUR_UI::every_point_one_seconds ()
{
	shuttle_box->update_speed_display ();
	RapidScreenUpdate(); /* EMIT_SIGNAL */
	return TRUE;
}

gint
ARDOUR_UI::every_point_zero_something_seconds ()
{
	// august 2007: actual update frequency: 25Hz (40ms), not 100Hz

	SuperRapidScreenUpdate(); /* EMIT_SIGNAL */
	if (editor_meter && Config->get_show_editor_meter()) {
		float mpeak = editor_meter->update_meters();
		if (mpeak > editor_meter_max_peak) {
			if (mpeak >= Config->get_meter_peak()) {
				editor_meter_peak_display.set_name ("meterbridge peakindicator on");
				editor_meter_peak_display.set_elements((ArdourButton::Element) (ArdourButton::Edge|ArdourButton::Body));
			}
		}
	}
	return TRUE;
}

void
ARDOUR_UI::update_sample_rate (framecnt_t)
{
	char buf[64];

	ENSURE_GUI_THREAD (*this, &ARDOUR_UI::update_sample_rate, ignored)

	if (!AudioEngine::instance()->connected()) {

		snprintf (buf, sizeof (buf), _("Audio: <span foreground=\"red\">none</span>"));

	} else {

		framecnt_t rate = AudioEngine::instance()->sample_rate();

		if (rate == 0) {
			/* no sample rate available */
			snprintf (buf, sizeof (buf), _("Audio: <span foreground=\"red\">none</span>"));
		} else {

			if (fmod (rate, 1000.0) != 0.0) {
				snprintf (buf, sizeof (buf), _("Audio: <span foreground=\"green\">%.1f kHz / %4.1f ms</span>"),
					  (float) rate / 1000.0f,
					  (AudioEngine::instance()->usecs_per_cycle() / 1000.0f));
			} else {
				snprintf (buf, sizeof (buf), _("Audio: <span foreground=\"green\">%" PRId64 " kHz / %4.1f ms</span>"),
					  rate/1000,
					  (AudioEngine::instance()->usecs_per_cycle() / 1000.0f));
			}
		}
	}

	sample_rate_label.set_markup (buf);
}

void
ARDOUR_UI::update_format ()
{
	if (!_session) {
		format_label.set_text ("");
		return;
	}

	stringstream s;
	s << _("File:") << X_(" <span foreground=\"green\">");

	switch (_session->config.get_native_file_header_format ()) {
	case BWF:
		s << _("BWF");
		break;
	case WAVE:
		s << _("WAV");
		break;
	case WAVE64:
		s << _("WAV64");
		break;
	case CAF:
		s << _("CAF");
		break;
	case AIFF:
		s << _("AIFF");
		break;
	case iXML:
		s << _("iXML");
		break;
	case RF64:
		s << _("RF64");
		break;
	}

	s << " ";
	
	switch (_session->config.get_native_file_data_format ()) {
	case FormatFloat:
		s << _("32-float");
		break;
	case FormatInt24:
		s << _("24-int");
		break;
	case FormatInt16:
		s << _("16-int");
		break;
	}

	s << X_("</span>");

	format_label.set_markup (s.str ());
}

void
ARDOUR_UI::update_cpu_load ()
{
	char buf[64];

	/* If this text is changed, the set_size_request_to_display_given_text call in ARDOUR_UI::resize_text_widgets
	   should also be changed.
	*/

	float const c = AudioEngine::instance()->get_cpu_load ();
	snprintf (buf, sizeof (buf), _("DSP: <span foreground=\"%s\">%5.1f%%</span>"), c >= 90 ? X_("red") : X_("green"), c);
	cpu_load_label.set_markup (buf);
}

void
ARDOUR_UI::update_buffer_load ()
{
	char buf[256];

	uint32_t const playback = _session ? _session->playback_load () : 100;
	uint32_t const capture = _session ? _session->capture_load () : 100;

	/* If this text is changed, the set_size_request_to_display_given_text call in ARDOUR_UI::resize_text_widgets
	   should also be changed.
	*/
	
	if (_session) {
		snprintf (
			buf, sizeof (buf),
			_("Buffers: <span foreground=\"green\">p:</span><span foreground=\"%s\">%" PRIu32 "%%</span> "
			           "<span foreground=\"green\">c:</span><span foreground=\"%s\">%" PRIu32 "%%</span>"),
			playback <= 5 ? X_("red") : X_("green"),
			playback,
			capture <= 5 ? X_("red") : X_("green"),
			capture
			);

		buffer_load_label.set_markup (buf);
	} else {
		buffer_load_label.set_text ("");
	}
}

void
ARDOUR_UI::count_recenabled_streams (Route& route)
{
	Track* track = dynamic_cast<Track*>(&route);
	if (track && track->record_enabled()) {
		rec_enabled_streams += track->n_inputs().n_total();
	}
}

void
ARDOUR_UI::update_disk_space()
{
	if (_session == 0) {
		return;
	}

	boost::optional<framecnt_t> opt_frames = _session->available_capture_duration();
	char buf[64];
	framecnt_t fr = _session->frame_rate();

	if (fr == 0) {
		/* skip update - no SR available */
		return;
	}

	if (!opt_frames) {
		/* Available space is unknown */
		snprintf (buf, sizeof (buf), "%s", _("Disk: <span foreground=\"green\">Unknown</span>"));
	} else if (opt_frames.get_value_or (0) == max_framecnt) {
		snprintf (buf, sizeof (buf), "%s", _("Disk: <span foreground=\"green\">24hrs+</span>"));
	} else {
		rec_enabled_streams = 0;
		_session->foreach_route (this, &ARDOUR_UI::count_recenabled_streams);

		framecnt_t frames = opt_frames.get_value_or (0);

		if (rec_enabled_streams) {
			frames /= rec_enabled_streams;
		}

		int hrs;
		int mins;
		int secs;

		hrs  = frames / (fr * 3600);

		if (hrs > 24) {
			snprintf (buf, sizeof (buf), "%s", _("Disk: <span foreground=\"green\">&gt;24 hrs</span>"));
		} else {
			frames -= hrs * fr * 3600;
			mins = frames / (fr * 60);
			frames -= mins * fr * 60;
			secs = frames / fr;
			
			bool const low = (hrs == 0 && mins <= 30);
			
			snprintf (
				buf, sizeof(buf),
				_("Disk: <span foreground=\"%s\">%02dh:%02dm:%02ds</span>"),
				low ? X_("red") : X_("green"),
				hrs, mins, secs
				);
		}
	}

	disk_space_label.set_markup (buf);
}

void
ARDOUR_UI::update_timecode_format ()
{
	char buf[64];

	if (_session) {
		bool matching;
		TimecodeSlave* tcslave;
		SyncSource sync_src = Config->get_sync_source();

		if ((sync_src == LTC || sync_src == MTC) && (tcslave = dynamic_cast<TimecodeSlave*>(_session->slave())) != 0) {
			matching = (tcslave->apparent_timecode_format() == _session->config.get_timecode_format());
		} else {
			matching = true;
		}
			
		snprintf (buf, sizeof (buf), S_("Timecode|TC: <span foreground=\"%s\">%s</span>"),
			  matching ? X_("green") : X_("red"),
			  Timecode::timecode_format_name (_session->config.get_timecode_format()).c_str());
	} else {
		snprintf (buf, sizeof (buf), "TC: n/a");
	}

	timecode_format_label.set_markup (buf);
}	

gint
ARDOUR_UI::update_wall_clock ()
{
	time_t now;
	struct tm *tm_now;
	static int last_min = -1;

	time (&now);
	tm_now = localtime (&now);
	if (last_min != tm_now->tm_min) {
		char buf[16];
		sprintf (buf, "%02d:%02d", tm_now->tm_hour, tm_now->tm_min);
		wall_clock_label.set_text (buf);
		last_min = tm_now->tm_min;
	}

	return TRUE;
}

void
ARDOUR_UI::redisplay_recent_sessions ()
{
	std::vector<std::string> session_directories;
	RecentSessionsSorter cmp;

	recent_session_display.set_model (Glib::RefPtr<TreeModel>(0));
	recent_session_model->clear ();

	ARDOUR::RecentSessions rs;
	ARDOUR::read_recent_sessions (rs);

	if (rs.empty()) {
		recent_session_display.set_model (recent_session_model);
		return;
	}

	// sort them alphabetically
	sort (rs.begin(), rs.end(), cmp);

	for (ARDOUR::RecentSessions::iterator i = rs.begin(); i != rs.end(); ++i) {
		session_directories.push_back ((*i).second);
	}

	for (vector<std::string>::const_iterator i = session_directories.begin();
			i != session_directories.end(); ++i)
	{
		std::vector<std::string> state_file_paths;

		// now get available states for this session

		get_state_files_in_directory (*i, state_file_paths);

		vector<string*>* states;
		vector<const gchar*> item;
		string fullpath = *i;

		/* remove any trailing / */

		if (fullpath[fullpath.length() - 1] == '/') {
			fullpath = fullpath.substr (0, fullpath.length() - 1);
		}

		/* check whether session still exists */
		if (!Glib::file_test(fullpath.c_str(), Glib::FILE_TEST_EXISTS)) {
			/* session doesn't exist */
			continue;
		}

		/* now get available states for this session */

		if ((states = Session::possible_states (fullpath)) == 0) {
			/* no state file? */
			continue;
		}

		std::vector<string> state_file_names(get_file_names_no_extension (state_file_paths));

		Gtk::TreeModel::Row row = *(recent_session_model->append());

		row[recent_session_columns.visible_name] = Glib::path_get_basename (fullpath);
		row[recent_session_columns.fullpath] = fullpath;
		row[recent_session_columns.tip] = Glib::Markup::escape_text (fullpath);

		if (state_file_names.size() > 1) {

			// add the children

			for (std::vector<std::string>::iterator i2 = state_file_names.begin();
					i2 != state_file_names.end(); ++i2)
			{

				Gtk::TreeModel::Row child_row = *(recent_session_model->append (row.children()));

				child_row[recent_session_columns.visible_name] = *i2;
				child_row[recent_session_columns.fullpath] = fullpath;
				child_row[recent_session_columns.tip] = Glib::Markup::escape_text (fullpath);
			}
		}
	}

	recent_session_display.set_tooltip_column(1); // recent_session_columns.tip
	recent_session_display.set_model (recent_session_model);
}

void
ARDOUR_UI::build_session_selector ()
{
	session_selector_window = new ArdourDialog (_("Recent Sessions"));

	Gtk::ScrolledWindow *scroller = manage (new Gtk::ScrolledWindow);

	session_selector_window->add_button (Stock::CANCEL, RESPONSE_CANCEL);
	session_selector_window->add_button (Stock::OPEN, RESPONSE_ACCEPT);
	session_selector_window->set_default_response (RESPONSE_ACCEPT);
	recent_session_model = TreeStore::create (recent_session_columns);
	recent_session_display.set_model (recent_session_model);
	recent_session_display.append_column (_("Recent Sessions"), recent_session_columns.visible_name);
	recent_session_display.set_headers_visible (false);
	recent_session_display.get_selection()->set_mode (SELECTION_BROWSE);
	recent_session_display.signal_row_activated().connect (sigc::mem_fun (*this, &ARDOUR_UI::recent_session_row_activated));

	scroller->add (recent_session_display);
	scroller->set_policy (Gtk::POLICY_NEVER, Gtk::POLICY_AUTOMATIC);

	session_selector_window->set_name ("SessionSelectorWindow");
	session_selector_window->set_size_request (200, 400);
	session_selector_window->get_vbox()->pack_start (*scroller);

	recent_session_display.show();
	scroller->show();
}

void
ARDOUR_UI::recent_session_row_activated (const TreePath& /*path*/, TreeViewColumn* /*col*/)
{
	session_selector_window->response (RESPONSE_ACCEPT);
}

void
ARDOUR_UI::open_recent_session ()
{
	bool can_return = (_session != 0);

	if (session_selector_window == 0) {
		build_session_selector ();
	}

	redisplay_recent_sessions ();

	while (true) {

		ResponseType r = (ResponseType) session_selector_window->run ();

		switch (r) {
		case RESPONSE_ACCEPT:
			break;
		default:
			if (can_return) {
				session_selector_window->hide();
				return;
			} else {
				exit (1);
			}
		}

		if (recent_session_display.get_selection()->count_selected_rows() == 0) {
			continue;
		}

		session_selector_window->hide();

		Gtk::TreeModel::iterator i = recent_session_display.get_selection()->get_selected();

		if (i == recent_session_model->children().end()) {
			return;
		}

		std::string path = (*i)[recent_session_columns.fullpath];
		std::string state = (*i)[recent_session_columns.visible_name];

		_session_is_new = false;

		if (load_session (path, state) == 0) {
			break;
		}

		can_return = false;
	}
}

bool
ARDOUR_UI::check_audioengine ()
{
	if (!AudioEngine::instance()->connected()) {
		MessageDialog msg (string_compose (
					   _("%1 is not connected to any audio backend.\n"
					     "You cannot open or close sessions in this condition"),
					   PROGRAM_NAME));
		pop_back_splash (msg);
		msg.run ();
		return false;
	}
	return true;
}

void
ARDOUR_UI::open_session ()
{
	if (!check_audioengine()) {
		return;

	}

	/* popup selector window */

	if (open_session_selector == 0) {

		/* ardour sessions are folders */

		open_session_selector = new Gtk::FileChooserDialog (_("Open Session"), FILE_CHOOSER_ACTION_OPEN);
		open_session_selector->add_button (Gtk::Stock::CANCEL, Gtk::RESPONSE_CANCEL);
		open_session_selector->add_button (Gtk::Stock::OPEN, Gtk::RESPONSE_ACCEPT);
		open_session_selector->set_default_response(Gtk::RESPONSE_ACCEPT);
		
		if (_session) {
			string session_parent_dir = Glib::path_get_dirname(_session->path());
			string::size_type last_dir_sep = session_parent_dir.rfind(G_DIR_SEPARATOR);
			session_parent_dir = session_parent_dir.substr(0, last_dir_sep);
			open_session_selector->set_current_folder(session_parent_dir);
		} else {
			open_session_selector->set_current_folder(Config->get_default_session_parent_dir());
		}

		string default_session_folder = Config->get_default_session_parent_dir();
		try {
			/* add_shortcut_folder throws an exception if the folder being added already has a shortcut */
			open_session_selector->add_shortcut_folder (default_session_folder);
		}
		catch (Glib::Error & e) {
			std::cerr << "open_session_selector->add_shortcut_folder (" << default_session_folder << ") threw Glib::Error " << e.what() << std::endl;
		}

		FileFilter session_filter;
		session_filter.add_pattern ("*.ardour");
		session_filter.set_name (string_compose (_("%1 sessions"), PROGRAM_NAME));
		open_session_selector->add_filter (session_filter);
		open_session_selector->set_filter (session_filter);
  	}

	int response = open_session_selector->run();
	open_session_selector->hide ();

	switch (response) {
	case RESPONSE_ACCEPT:
		break;
	default:
		open_session_selector->hide();
		return;
	}

	open_session_selector->hide();
	string session_path = open_session_selector->get_filename();
	string path, name;
	bool isnew;

	if (session_path.length() > 0) {
		if (ARDOUR::find_session (session_path, path, name, isnew) == 0) {
			_session_is_new = isnew;
			load_session (path, name);
		}
	}
}


void
ARDOUR_UI::session_add_mixed_track (const ChanCount& input, const ChanCount& output, RouteGroup* route_group, 
				    uint32_t how_many, const string& name_template, PluginInfoPtr instrument)
{
	list<boost::shared_ptr<MidiTrack> > tracks;

	if (_session == 0) {
		warning << _("You cannot add a track without a session already loaded.") << endmsg;
		return;
	}

	try {
		tracks = _session->new_midi_track (input, output, instrument, ARDOUR::Normal, route_group, how_many, name_template);
		
		if (tracks.size() != how_many) {
			error << string_compose(P_("could not create %1 new mixed track", "could not create %1 new mixed tracks", how_many), how_many) << endmsg;
		}
	}

	catch (...) {
		MessageDialog msg (*editor,
				   string_compose (_("There are insufficient JACK ports available\n\
to create a new track or bus.\n\
You should save %1, exit and\n\
restart JACK with more ports."), PROGRAM_NAME));
		msg.run ();
	}
}
	

void
ARDOUR_UI::session_add_midi_route (bool disk, RouteGroup* route_group, uint32_t how_many, const string& name_template, PluginInfoPtr instrument)
{
	ChanCount one_midi_channel;
	one_midi_channel.set (DataType::MIDI, 1);

	if (disk) {
		session_add_mixed_track (one_midi_channel, one_midi_channel, route_group, how_many, name_template, instrument);
	}
}

void
ARDOUR_UI::session_add_audio_route (
	bool track,
	int32_t input_channels,
	int32_t output_channels,
	ARDOUR::TrackMode mode,
	RouteGroup* route_group,
	uint32_t how_many,
	string const & name_template
	)
{
	list<boost::shared_ptr<AudioTrack> > tracks;
	RouteList routes;

	if (_session == 0) {
		warning << _("You cannot add a track or bus without a session already loaded.") << endmsg;
		return;
	}

	try {
		if (track) {
			tracks = _session->new_audio_track (input_channels, output_channels, mode, route_group, how_many, name_template);

			if (tracks.size() != how_many) {
				error << string_compose (P_("could not create %1 new audio track", "could not create %1 new audio tracks", how_many), how_many) 
				      << endmsg;
			}

		} else {

			routes = _session->new_audio_route (input_channels, output_channels, route_group, how_many, name_template);

			if (routes.size() != how_many) {
				error << string_compose (P_("could not create %1 new audio bus", "could not create %1 new audio busses", how_many), how_many)
				      << endmsg;
			}
		}
	}

	catch (...) {
		MessageDialog msg (*editor,
				   string_compose (_("There are insufficient JACK ports available\n\
to create a new track or bus.\n\
You should save %1, exit and\n\
restart JACK with more ports."), PROGRAM_NAME));
		pop_back_splash (msg);
		msg.run ();
	}
}

void
ARDOUR_UI::transport_goto_start ()
{
	if (_session) {
		_session->goto_start();

		/* force displayed area in editor to start no matter
		   what "follow playhead" setting is.
		*/

		if (editor) {
			editor->center_screen (_session->current_start_frame ());
		}
	}
}

void
ARDOUR_UI::transport_goto_zero ()
{
	if (_session) {
		_session->request_locate (0);

		/* force displayed area in editor to start no matter
		   what "follow playhead" setting is.
		*/

		if (editor) {
			editor->reset_x_origin (0);
		}
	}
}

void
ARDOUR_UI::transport_goto_wallclock ()
{
	if (_session && editor) {

		time_t now;
		struct tm tmnow;
		framepos_t frames;

		time (&now);
		localtime_r (&now, &tmnow);
		
		int frame_rate = _session->frame_rate();
		
		if (frame_rate == 0) {
			/* no frame rate available */
			return;
		}

		frames = tmnow.tm_hour * (60 * 60 * frame_rate);
		frames += tmnow.tm_min * (60 * frame_rate);
		frames += tmnow.tm_sec * frame_rate;

		_session->request_locate (frames, _session->transport_rolling ());

		/* force displayed area in editor to start no matter
		   what "follow playhead" setting is.
		*/

		if (editor) {
			editor->center_screen (frames);
		}
	}
}

void
ARDOUR_UI::transport_goto_end ()
{
	if (_session) {
		framepos_t const frame = _session->current_end_frame();
		_session->request_locate (frame);

		/* force displayed area in editor to start no matter
		   what "follow playhead" setting is.
		*/

		if (editor) {
			editor->center_screen (frame);
		}
	}
}

void
ARDOUR_UI::transport_stop ()
{
	if (!_session) {
		return;
	}

	if (_session->is_auditioning()) {
		_session->cancel_audition ();
		return;
	}

	_session->request_stop (false, true);
}

void
ARDOUR_UI::transport_record (bool roll)
{

	if (_session) {
		switch (_session->record_status()) {
		case Session::Disabled:
			if (_session->ntracks() == 0) {
				MessageDialog msg (*editor, _("Please create one or more tracks before trying to record.\nYou can do this with the \"Add Track or Bus\" option in the Session menu."));
				msg.run ();
				return;
			}
			_session->maybe_enable_record ();
			if (roll) {
				transport_roll ();
			}
			break;
		case Session::Recording:
			if (roll) {
				_session->request_stop();
			} else {
				_session->disable_record (false, true);
			}
			break;

		case Session::Enabled:
			_session->disable_record (false, true);
		}
	}
}

void
ARDOUR_UI::transport_roll ()
{
	if (!_session) {
		return;
	}

	if (_session->is_auditioning()) {
		return;
	}

#if 0
	if (_session->config.get_external_sync()) {
		switch (Config->get_sync_source()) {
		case JACK:
			break;
		default:
			/* transport controlled by the master */
			return;
		}
	}
#endif

	bool rolling = _session->transport_rolling();

	if (_session->get_play_loop()) {
		/* XXX it is not possible to just leave seamless loop and keep
		   playing at present (nov 4th 2009)
		*/
		if (!Config->get_seamless_loop()) {
			_session->request_play_loop (false, true);
		}
	} else if (_session->get_play_range () && !Config->get_always_play_range()) {
		/* stop playing a range if we currently are */
		_session->request_play_range (0, true);
	}

	if (!rolling) {
		_session->request_transport_speed (1.0f);
	}
}

bool
ARDOUR_UI::get_smart_mode() const
{
	return ( editor->get_smart_mode() );
}


void
ARDOUR_UI::toggle_roll (bool with_abort, bool roll_out_of_bounded_mode)
{

	if (!_session) {
		return;
	}

	if (_session->is_auditioning()) {
		_session->cancel_audition ();
		return;
	}

	if (_session->config.get_external_sync()) {
		switch (Config->get_sync_source()) {
		case JACK:
			break;
		default:
			/* transport controlled by the master */
			return;
		}
	}

	bool rolling = _session->transport_rolling();
	bool affect_transport = true;

	if (rolling && roll_out_of_bounded_mode) {
		/* drop out of loop/range playback but leave transport rolling */
		if (_session->get_play_loop()) {
			if (Config->get_seamless_loop()) {
				/* the disk buffers contain copies of the loop - we can't
				   just keep playing, so stop the transport. the user
				   can restart as they wish.
				*/
				affect_transport = true;
			} else {
				/* disk buffers are normal, so we can keep playing */
				affect_transport = false;
			}
			_session->request_play_loop (false, true);
		} else if (_session->get_play_range ()) {
			affect_transport = false;
			_session->request_play_range (0, true);
		}
	}

	if (affect_transport) {
		if (rolling) {
			_session->request_stop (with_abort, true);
		} else {
			if ( Config->get_always_play_range() ) {
				_session->request_play_range (&editor->get_selection().time, true);
			}

			_session->request_transport_speed (1.0f);
		}
	}
}

void
ARDOUR_UI::toggle_session_auto_loop ()
{
	Location * looploc = _session->locations()->auto_loop_location();

	if (!_session || !looploc) {
		return;
	}

	if (_session->get_play_loop()) {

		if (_session->transport_rolling()) {

			_session->request_locate (looploc->start(), true);
			_session->request_play_loop (false);

		} else {
			_session->request_play_loop (false);
		}
	} else {
		_session->request_play_loop (true);
	}
	
	//show the loop markers
	looploc->set_hidden (false, this);
}

void
ARDOUR_UI::transport_play_selection ()
{
	if (!_session) {
		return;
	}

	editor->play_selection ();
}

void
ARDOUR_UI::transport_play_preroll ()
{
	if (!_session) {
		return;
	}
	editor->play_with_preroll ();
}

void
ARDOUR_UI::transport_rewind (int option)
{
	float current_transport_speed;

       	if (_session) {
		current_transport_speed = _session->transport_speed();

		if (current_transport_speed >= 0.0f) {
			switch (option) {
			case 0:
				_session->request_transport_speed (-1.0f);
				break;
			case 1:
				_session->request_transport_speed (-4.0f);
				break;
			case -1:
				_session->request_transport_speed (-0.5f);
				break;
			}
		} else {
			/* speed up */
			_session->request_transport_speed (current_transport_speed * 1.5f);
		}
	}
}

void
ARDOUR_UI::transport_forward (int option)
{
	if (!_session) {
		return;
	}
	
	float current_transport_speed = _session->transport_speed();
	
	if (current_transport_speed <= 0.0f) {
		switch (option) {
		case 0:
			_session->request_transport_speed (1.0f);
			break;
		case 1:
			_session->request_transport_speed (4.0f);
			break;
		case -1:
			_session->request_transport_speed (0.5f);
			break;
		}
	} else {
		/* speed up */
		_session->request_transport_speed (current_transport_speed * 1.5f);
	}
}

void
ARDOUR_UI::toggle_record_enable (uint32_t rid)
{
	if (!_session) {
		return;
	}

	boost::shared_ptr<Route> r;

	if ((r = _session->route_by_remote_id (rid)) != 0) {

		Track* t;

		if ((t = dynamic_cast<Track*>(r.get())) != 0) {
			t->set_record_enabled (!t->record_enabled(), this);
		}
	}
}

void
ARDOUR_UI::map_transport_state ()
{
	if (!_session) {
		auto_loop_button.unset_active_state ();
		play_selection_button.unset_active_state ();
		roll_button.unset_active_state ();
		stop_button.set_active_state (Gtkmm2ext::ExplicitActive);
		return;
	}

	shuttle_box->map_transport_state ();

	float sp = _session->transport_speed();

	if (sp != 0.0f) {

		/* we're rolling */

		if (_session->get_play_range()) {

			play_selection_button.set_active_state (Gtkmm2ext::ExplicitActive);
			roll_button.unset_active_state ();
			auto_loop_button.unset_active_state ();

		} else if (_session->get_play_loop ()) {

			auto_loop_button.set_active (true);
			play_selection_button.set_active (false);
			roll_button.set_active (false);

		} else {

			roll_button.set_active (true);
			play_selection_button.set_active (false);
			auto_loop_button.set_active (false);
		}

		if (Config->get_always_play_range()) {
			/* light up both roll and play-selection if they are joined */
			roll_button.set_active (true);
			play_selection_button.set_active (true);
		}

		stop_button.set_active (false);

	} else {

		stop_button.set_active (true);
		roll_button.set_active (false);
		play_selection_button.set_active (false);
		auto_loop_button.set_active (false);
		update_disk_space ();
	}
}

void
ARDOUR_UI::update_clocks ()
{
	if (!editor || !editor->dragging_playhead()) {
		Clock (_session->audible_frame(), false, editor->get_preferred_edit_position()); /* EMIT_SIGNAL */
	}
}

void
ARDOUR_UI::start_clocking ()
{
	if (Config->get_super_rapid_clock_update()) {
		clock_signal_connection = SuperRapidScreenUpdate.connect (sigc::mem_fun(*this, &ARDOUR_UI::update_clocks));
	} else {
		clock_signal_connection = RapidScreenUpdate.connect (sigc::mem_fun(*this, &ARDOUR_UI::update_clocks));
	}
}

void
ARDOUR_UI::stop_clocking ()
{
	clock_signal_connection.disconnect ();
}

gint
ARDOUR_UI::_blink (void *arg)
{
	((ARDOUR_UI *) arg)->blink ();
	return TRUE;
}

void
ARDOUR_UI::blink ()
{
	Blink (blink_on = !blink_on); /* EMIT_SIGNAL */
}

void
ARDOUR_UI::start_blinking ()
{
	/* Start the blink signal. Everybody with a blinking widget
	   uses Blink to drive the widget's state.
	*/

	if (blink_timeout_tag < 0) {
		blink_on = false;
		blink_timeout_tag = g_timeout_add (240, _blink, this);
	}
}

void
ARDOUR_UI::stop_blinking ()
{
	if (blink_timeout_tag >= 0) {
		g_source_remove (blink_timeout_tag);
		blink_timeout_tag = -1;
	}
}


/** Ask the user for the name of a new snapshot and then take it.
 */

void
ARDOUR_UI::snapshot_session (bool switch_to_it)
{
	ArdourPrompter prompter (true);
	string snapname;

	prompter.set_name ("Prompter");
	prompter.add_button (Gtk::Stock::SAVE, Gtk::RESPONSE_ACCEPT);
	prompter.set_title (_("Take Snapshot"));
	prompter.set_prompt (_("Name of new snapshot"));

	if (!switch_to_it) {
		char timebuf[128];
		time_t n;
		struct tm local_time;

		time (&n);
		localtime_r (&n, &local_time);
		strftime (timebuf, sizeof(timebuf), "%FT%H.%M.%S", &local_time);
		prompter.set_initial_text (timebuf);
	}

  again:
	switch (prompter.run()) {
	case RESPONSE_ACCEPT:
	{
		prompter.get_result (snapname);

		bool do_save = (snapname.length() != 0);

		if (do_save) {
			char illegal = Session::session_name_is_legal(snapname);
			if (illegal) {
				MessageDialog msg (string_compose (_("To ensure compatibility with various systems\n"
				                     "snapshot names may not contain a '%1' character"), illegal));
				msg.run ();
				goto again;
			}
		}

		vector<std::string> p;
		get_state_files_in_directory (_session->session_directory().root_path(), p);
		vector<string> n = get_file_names_no_extension (p);
		if (find (n.begin(), n.end(), snapname) != n.end()) {

			ArdourDialog confirm (_("Confirm Snapshot Overwrite"), true);
			Label m (_("A snapshot already exists with that name.  Do you want to overwrite it?"));
			confirm.get_vbox()->pack_start (m, true, true);
			confirm.add_button (Gtk::Stock::CANCEL, Gtk::RESPONSE_CANCEL);
			confirm.add_button (_("Overwrite"), Gtk::RESPONSE_ACCEPT);
			confirm.show_all ();
			switch (confirm.run()) {
			case RESPONSE_CANCEL:
				do_save = false;
			}
		}

		if (do_save) {
			save_state (snapname, switch_to_it);
		}
		break;
	}

	default:
		break;
	}
}

/** Ask the user for a new session name and then rename the session to it.
 */

void
ARDOUR_UI::rename_session ()
{
	if (!_session) {
		return;
	}

	ArdourPrompter prompter (true);
	string name;

	prompter.set_name ("Prompter");
	prompter.add_button (Gtk::Stock::SAVE, Gtk::RESPONSE_ACCEPT);
	prompter.set_title (_("Rename Session"));
	prompter.set_prompt (_("New session name"));

  again:
	switch (prompter.run()) {
	case RESPONSE_ACCEPT:
	{
		prompter.get_result (name);

		bool do_rename = (name.length() != 0);

		if (do_rename) {
			char illegal = Session::session_name_is_legal (name);

			if (illegal) {
				MessageDialog msg (string_compose (_("To ensure compatibility with various systems\n"
								     "session names may not contain a '%1' character"), illegal));
				msg.run ();
				goto again;
			}

			switch (_session->rename (name)) {
			case -1: {
				MessageDialog msg (_("That name is already in use by another directory/folder. Please try again."));
				msg.set_position (WIN_POS_MOUSE);
				msg.run ();
				goto again;
				break;
			}
			case 0:
				break;
			default: {
				MessageDialog msg (_("Renaming this session failed.\nThings could be seriously messed up at this point"));
				msg.set_position (WIN_POS_MOUSE);
				msg.run ();
				break;
			}
			}
		}
		
		break;
	}

	default:
		break;
	}
}

void
ARDOUR_UI::save_state (const string & name, bool switch_to_it)
{
	XMLNode* node = new XMLNode (X_("UI"));

	WM::Manager::instance().add_state (*node);

	node->add_child_nocopy (gui_object_state->get_state());

	_session->add_extra_xml (*node);

	save_state_canfail (name, switch_to_it);
}

int
ARDOUR_UI::save_state_canfail (string name, bool switch_to_it)
{
	if (_session) {
		int ret;

		if (name.length() == 0) {
			name = _session->snap_name();
		}

		if ((ret = _session->save_state (name, false, switch_to_it)) != 0) {
			return ret;
		}
	}

	save_ardour_state (); /* XXX cannot fail? yeah, right ... */
	return 0;
}

void
ARDOUR_UI::primary_clock_value_changed ()
{
	if (_session) {
		_session->request_locate (primary_clock->current_time ());
	}
}

void
ARDOUR_UI::big_clock_value_changed ()
{
	if (_session) {
		_session->request_locate (big_clock->current_time ());
	}
}

void
ARDOUR_UI::secondary_clock_value_changed ()
{
	if (_session) {
		_session->request_locate (secondary_clock->current_time ());
	}
}

void
ARDOUR_UI::transport_rec_enable_blink (bool onoff)
{
	if (_session == 0) {
		return;
	}

	if (_session->step_editing()) {
		return;
	}

	Session::RecordState const r = _session->record_status ();
	bool const h = _session->have_rec_enabled_track ();

	if (r == Session::Enabled || (r == Session::Recording && !h)) {
		if (onoff) {
			rec_button.set_active_state (Gtkmm2ext::ExplicitActive);
		} else {
			rec_button.set_active_state (Gtkmm2ext::ImplicitActive);
		}
	} else if (r == Session::Recording && h) {
		rec_button.set_active_state (Gtkmm2ext::ExplicitActive);
	} else {
		rec_button.unset_active_state ();
	}
}

void
ARDOUR_UI::save_template ()
{
	ArdourPrompter prompter (true);
	string name;

	if (!check_audioengine()) {
		return;
	}

	prompter.set_name (X_("Prompter"));
	prompter.set_title (_("Save Template"));
	prompter.set_prompt (_("Name for template:"));
	prompter.set_initial_text(_session->name() + _("-template"));
	prompter.add_button (Gtk::Stock::SAVE, Gtk::RESPONSE_ACCEPT);

	switch (prompter.run()) {
	case RESPONSE_ACCEPT:
		prompter.get_result (name);

		if (name.length()) {
			_session->save_template (name);
		}
		break;

	default:
		break;
	}
}

void
ARDOUR_UI::edit_metadata ()
{
	SessionMetadataEditor dialog;
	dialog.set_session (_session);
	editor->ensure_float (dialog);
	dialog.run ();
}

void
ARDOUR_UI::import_metadata ()
{
	SessionMetadataImporter dialog;
	dialog.set_session (_session);
	editor->ensure_float (dialog);
	dialog.run ();
}

bool
ARDOUR_UI::ask_about_loading_existing_session (const std::string& session_path)
{
	std::string str = string_compose (_("This session\n%1\nalready exists. Do you want to open it?"), session_path);

	MessageDialog msg (str,
			   false,
			   Gtk::MESSAGE_WARNING,
			   Gtk::BUTTONS_YES_NO,
			   true);


	msg.set_name (X_("OpenExistingDialog"));
	msg.set_title (_("Open Existing Session"));
	msg.set_wmclass (X_("existing_session"), PROGRAM_NAME);
	msg.set_position (Gtk::WIN_POS_MOUSE);
	pop_back_splash (msg);

	switch (msg.run()) {
	case RESPONSE_YES:
		return true;
		break;
	}
	return false;
}

int
ARDOUR_UI::build_session_from_nsd (const std::string& session_path, const std::string& session_name)
{
	BusProfile bus_profile;

	if (nsm || Profile->get_sae()) {

		bus_profile.master_out_channels = 2;
		bus_profile.input_ac = AutoConnectPhysical;
		bus_profile.output_ac = AutoConnectMaster;
		bus_profile.requested_physical_in = 0; // use all available
		bus_profile.requested_physical_out = 0; // use all available

	} else {

		/* get settings from advanced section of NSD */

		if (_startup->create_master_bus()) {
			bus_profile.master_out_channels = (uint32_t) _startup->master_channel_count();
		} else {
			bus_profile.master_out_channels = 0;
		}

		if (_startup->connect_inputs()) {
			bus_profile.input_ac = AutoConnectPhysical;
		} else {
			bus_profile.input_ac = AutoConnectOption (0);
		}

		bus_profile.output_ac = AutoConnectOption (0);

		if (_startup->connect_outputs ()) {
			if (_startup->connect_outs_to_master()) {
				bus_profile.output_ac = AutoConnectMaster;
			} else if (_startup->connect_outs_to_physical()) {
				bus_profile.output_ac = AutoConnectPhysical;
			}
		}

		bus_profile.requested_physical_in = (uint32_t) _startup->input_limit_count();
		bus_profile.requested_physical_out = (uint32_t) _startup->output_limit_count();
	}

	if (build_session (session_path, session_name, bus_profile)) {
		return -1;
	}

	return 0;
}

void
ARDOUR_UI::idle_load (const std::string& path)
{
	if (_session) {
		if (Glib::file_test (path, Glib::FILE_TEST_IS_DIR)) {
			/* /path/to/foo => /path/to/foo, foo */
			load_session (path, basename_nosuffix (path));
		} else {
			/* /path/to/foo/foo.ardour => /path/to/foo, foo */
			load_session (Glib::path_get_dirname (path), basename_nosuffix (path));
		}

	} else {
		ARDOUR_COMMAND_LINE::session_name = path;
	}
}

/** @param quit_on_cancel true if exit() should be called if the user clicks `cancel' in the new session dialog */
int
ARDOUR_UI::get_session_parameters (bool quit_on_cancel, bool should_be_new, string load_template)
{
	string session_name;
	string session_path;
	string template_name;
	int ret = -1;
	bool likely_new = false;

	/* deal with any existing DIRTY session now, rather than later. don't
	 * treat a non-dirty session this way, so that it stays visible 
	 * as we bring up the new session dialog.
	 */

	if (_session && ARDOUR_UI::instance()->video_timeline) {
		ARDOUR_UI::instance()->video_timeline->sync_session_state();
	}

	if (_session && _session->dirty()) {
		if (unload_session (false)) {
			/* unload cancelled by user */
			return 0;
		}
		ARDOUR_COMMAND_LINE::session_name = "";
	}

	if (!load_template.empty()) {
		should_be_new = true;
		template_name = load_template;
	}

	while (ret != 0) {

		if (!ARDOUR_COMMAND_LINE::session_name.empty()) {

			/* if they named a specific statefile, use it, otherwise they are
			   just giving a session folder, and we want to use it as is
			   to find the session.
			*/

			string::size_type suffix = ARDOUR_COMMAND_LINE::session_name.find (statefile_suffix);

			if (suffix != string::npos) {
				session_path = Glib::path_get_dirname (ARDOUR_COMMAND_LINE::session_name);
				session_name = ARDOUR_COMMAND_LINE::session_name.substr (0, suffix);
				session_name = Glib::path_get_basename (session_name);
			} else {
				session_path = ARDOUR_COMMAND_LINE::session_name;
				session_name = Glib::path_get_basename (ARDOUR_COMMAND_LINE::session_name);
			}
		} else {
			session_path = "";
			session_name = "";
		}

		delete _startup;
		_startup = new ArdourStartup (should_be_new, session_name, session_path, load_template);
		
		if (!_startup->ready_without_display()) {
			_startup->present ();
			main().run();
			_startup->hide ();
		}
		
		switch (_startup->response()) {
		case RESPONSE_OK:
			break;
		default:
			if (quit_on_cancel) {
				exit (1);
			} else {
				return ret;
			}
		}

		/* if we run the startup dialog again, offer more than just "new session" */
		
		should_be_new = false;
		
		session_name = _startup->session_name (likely_new);
		
		if (nsm) {
		        likely_new = true;
		}

		string::size_type suffix = session_name.find (statefile_suffix);
		
		if (suffix != string::npos) {
			session_name = session_name.substr (0, suffix);
		}
		
		/* this shouldn't happen, but we catch it just in case it does */
		
		if (session_name.empty()) {
			continue;
		}
		
		if (_startup->use_session_template()) {
			template_name = _startup->session_template_name();
			_session_is_new = true;
		}
		
		if (session_name[0] == G_DIR_SEPARATOR ||
		    (session_name.length() > 2 && session_name[0] == '.' && session_name[1] == G_DIR_SEPARATOR) ||
		    (session_name.length() > 3 && session_name[0] == '.' && session_name[1] == '.' && session_name[2] == G_DIR_SEPARATOR)) {
			
			/* absolute path or cwd-relative path specified for session name: infer session folder
			   from what was given.
			*/
			
			session_path = Glib::path_get_dirname (session_name);
			session_name = Glib::path_get_basename (session_name);
			
		} else {

			session_path = _startup->session_folder();
			
			char illegal = Session::session_name_is_legal (session_name);
			
			if (illegal) {
				MessageDialog msg (*_startup,
						   string_compose (_("To ensure compatibility with various systems\n"
								     "session names may not contain a '%1' character"),
								   illegal));
				msg.run ();
				ARDOUR_COMMAND_LINE::session_name = ""; // cancel that
				continue;
			}
		}
	
		if (Glib::file_test (session_path, Glib::FileTest (G_FILE_TEST_EXISTS | G_FILE_TEST_IS_DIR))) {

			if (likely_new && !nsm) {

				std::string existing = Glib::build_filename (session_path, session_name);

				if (!ask_about_loading_existing_session (existing)) {
					ARDOUR_COMMAND_LINE::session_name = ""; // cancel that
					continue;
				}
			}

			_session_is_new = false;

		} else {

			if (!likely_new) {
				if (_startup) {
					pop_back_splash (*_startup);
				} else {
					hide_splash ();
				}

				MessageDialog msg (string_compose (_("There is no existing session at \"%1\""), session_path));
				msg.run ();
				ARDOUR_COMMAND_LINE::session_name = ""; // cancel that
				continue;
			}

			char illegal = Session::session_name_is_legal(session_name);
			if (illegal) {
				pop_back_splash (*_startup);
				MessageDialog msg (*_startup, string_compose(_("To ensure compatibility with various systems\n"
				                     "session names may not contain a '%1' character"), illegal));
				msg.run ();
				ARDOUR_COMMAND_LINE::session_name = ""; // cancel that
				continue;
			}

			_session_is_new = true;
		}

		if (likely_new && template_name.empty()) {

			ret = build_session_from_nsd (session_path, session_name);

		} else {

			ret = load_session (session_path, session_name, template_name);

			if (ret == -2) {
				/* not connected to the AudioEngine, so quit to avoid an infinite loop */
				exit (1);
			}

			if (!ARDOUR_COMMAND_LINE::immediate_save.empty()) {
				_session->save_state (ARDOUR_COMMAND_LINE::immediate_save, false);
				exit (1);
			}
		}
	}

	return ret;
}

void
ARDOUR_UI::close_session()
{
	if (!check_audioengine()) {
		return;
	}

	if (unload_session (true)) {
		return;
	}

	ARDOUR_COMMAND_LINE::session_name = "";

	if (get_session_parameters (true, false)) {
		exit (1);
	}

	goto_editor_window ();
}

/** @param snap_name Snapshot name (without .ardour suffix).
 *  @return -2 if the load failed because we are not connected to the AudioEngine.
 */
int
ARDOUR_UI::load_session (const std::string& path, const std::string& snap_name, std::string mix_template)
{
	Session *new_session;
	int unload_status;
	int retval = -1;

	if (_session) {
		unload_status = unload_session ();
		
		if (unload_status < 0) {
			goto out;
		} else if (unload_status > 0) {
			retval = 0;
			goto out;
		}
	}

	session_loaded = false;

	loading_message (string_compose (_("Please wait while %1 loads your session"), PROGRAM_NAME));

	try {
		new_session = new Session (*AudioEngine::instance(), path, snap_name, 0, mix_template);
	}

	/* this one is special */

	catch (AudioEngine::PortRegistrationFailure& err) {

		MessageDialog msg (err.what(),
				   true,
				   Gtk::MESSAGE_INFO,
				   Gtk::BUTTONS_CLOSE);

		msg.set_title (_("Port Registration Error"));
		msg.set_secondary_text (_("Click the Close button to try again."));
		msg.set_position (Gtk::WIN_POS_CENTER);
		pop_back_splash (msg);
		msg.present ();

		int response = msg.run ();

		msg.hide ();

		switch (response) {
		case RESPONSE_CANCEL:
			exit (1);
		default:
			break;
		}
		goto out;
	}

	catch (...) {

		MessageDialog msg (string_compose(
			                   _("Session \"%1 (snapshot %2)\" did not load successfully"),
			                   path, snap_name),
		                   true,
		                   Gtk::MESSAGE_INFO,
		                   BUTTONS_OK);

		msg.set_title (_("Loading Error"));
		msg.set_secondary_text (_("Click the Refresh button to try again."));
		msg.add_button (Stock::REFRESH, 1);
		msg.set_position (Gtk::WIN_POS_CENTER);
		pop_back_splash (msg);
		msg.present ();

		int response = msg.run ();

		switch (response) {
		case 1:
			break;
		default:
			exit (1);
		}

		msg.hide ();

		goto out;
	}

	{
		list<string> const u = new_session->unknown_processors ();
		if (!u.empty()) {
			MissingPluginDialog d (_session, u);
			d.run ();
		}
	}

	/* Now the session been created, add the transport controls */
	new_session->add_controllable(roll_controllable);
	new_session->add_controllable(stop_controllable);
	new_session->add_controllable(goto_start_controllable);
	new_session->add_controllable(goto_end_controllable);
	new_session->add_controllable(auto_loop_controllable);
	new_session->add_controllable(play_selection_controllable);
	new_session->add_controllable(rec_controllable);

	set_session (new_session);

	session_loaded = true;

	goto_editor_window ();

	if (_session) {
		_session->set_clean ();
	}

	flush_pending ();
	retval = 0;

  out:
	return retval;
}

int
ARDOUR_UI::build_session (const std::string& path, const std::string& snap_name, BusProfile& bus_profile)
{
	Session *new_session;
	int x;

	session_loaded = false;
	x = unload_session ();

	if (x < 0) {
		return -1;
	} else if (x > 0) {
		return 0;
	}

	_session_is_new = true;

	try {
		new_session = new Session (*AudioEngine::instance(), path, snap_name, &bus_profile);
	}

	catch (...) {

		MessageDialog msg (string_compose(_("Could not create session in \"%1\""), path));
		pop_back_splash (msg);
		msg.run ();
		return -1;
	}

	/* Give the new session the default GUI state, if such things exist */

	XMLNode* n;
	n = Config->instant_xml (X_("Editor"));
	if (n) {
		new_session->add_instant_xml (*n, false);
	}
	n = Config->instant_xml (X_("Mixer"));
	if (n) {
		new_session->add_instant_xml (*n, false);
	}

	/* Put the playhead at 0 and scroll fully left */
	n = new_session->instant_xml (X_("Editor"));
	if (n) {
		n->add_property (X_("playhead"), X_("0"));
		n->add_property (X_("left-frame"), X_("0"));
	}

	set_session (new_session);

	session_loaded = true;

	new_session->save_state(new_session->name());

	return 0;
}

void
ARDOUR_UI::launch_chat ()
{
#ifdef __APPLE__
	open_uri("http://webchat.freenode.net/?channels=ardour-osx");
#else
	open_uri("http://webchat.freenode.net/?channels=ardour");
#endif
}

void
ARDOUR_UI::launch_manual ()
{
	PBD::open_uri (Config->get_tutorial_manual_url());
}

void
ARDOUR_UI::launch_reference ()
{
	PBD::open_uri (Config->get_reference_manual_url());
}

void
ARDOUR_UI::loading_message (const std::string& msg)
{
	if (ARDOUR_COMMAND_LINE::no_splash) {
		return;
	}

	if (!splash) {
		show_splash ();
	}

	splash->message (msg);
}

void
ARDOUR_UI::show_splash ()
{
	if (splash == 0) {
		try {
			splash = new Splash;
		} catch (...) {
			return;
		}
	}

	splash->display ();
}

void
ARDOUR_UI::hide_splash ()
{
        delete splash;
        splash = 0;
}

void
ARDOUR_UI::display_cleanup_results (ARDOUR::CleanupReport& rep, const gchar* list_title, const bool msg_delete)
{
	size_t removed;

	removed = rep.paths.size();

	if (removed == 0) {
		MessageDialog msgd (*editor,
				    _("No files were ready for clean-up"),
				    true,
				    Gtk::MESSAGE_INFO,
				    Gtk::BUTTONS_OK);
		msgd.set_title (_("Clean-up"));
		msgd.set_secondary_text (_("If this seems suprising, \n\
check for any existing snapshots.\n\
These may still include regions that\n\
require some unused files to continue to exist."));

		msgd.run ();
		return;
	}

	ArdourDialog results (_("Clean-up"), true, false);

	struct CleanupResultsModelColumns : public Gtk::TreeModel::ColumnRecord {
	    CleanupResultsModelColumns() {
		    add (visible_name);
		    add (fullpath);
	    }
	    Gtk::TreeModelColumn<std::string> visible_name;
	    Gtk::TreeModelColumn<std::string> fullpath;
	};


	CleanupResultsModelColumns results_columns;
	Glib::RefPtr<Gtk::ListStore> results_model;
	Gtk::TreeView results_display;

	results_model = ListStore::create (results_columns);
	results_display.set_model (results_model);
	results_display.append_column (list_title, results_columns.visible_name);

	results_display.set_name ("CleanupResultsList");
	results_display.set_headers_visible (true);
	results_display.set_headers_clickable (false);
	results_display.set_reorderable (false);

	Gtk::ScrolledWindow list_scroller;
	Gtk::Label txt;
	Gtk::VBox dvbox;
	Gtk::HBox dhbox;  // the hbox for the image and text
	Gtk::HBox ddhbox; // the hbox we eventually pack into the dialog's vbox
	Gtk::Image* dimage = manage (new Gtk::Image(Stock::DIALOG_INFO,  Gtk::ICON_SIZE_DIALOG));

	dimage->set_alignment(ALIGN_LEFT, ALIGN_TOP);

	const string dead_directory = _session->session_directory().dead_path();

	/* subst:
	   %1 - number of files removed
	   %2 - location of "dead"
	   %3 - size of files affected
	   %4 - prefix for "bytes" to produce sensible results (e.g. mega, kilo, giga)
	*/

	const char* bprefix;
	double space_adjusted = 0;

	if (rep.space < 1000) {
		bprefix = X_("");
		space_adjusted = rep.space;
	} else if (rep.space < 1000000) {
		bprefix = _("kilo");
		space_adjusted = truncf((float)rep.space / 1000.0);
	} else if (rep.space < 1000000 * 1000) {
		bprefix = _("mega");
		space_adjusted = truncf((float)rep.space / (1000.0 * 1000.0));
	} else {
		bprefix = _("giga");
		space_adjusted = truncf((float)rep.space / (1000.0 * 1000 * 1000.0));
	}

	if (msg_delete) {
		txt.set_markup (string_compose (P_("\
The following file was deleted from %2,\n\
releasing %3 %4bytes of disk space", "\
The following %1 files were deleted from %2,\n\
releasing %3 %4bytes of disk space", removed),
					removed, Glib::Markup::escape_text (dead_directory), space_adjusted, bprefix, PROGRAM_NAME));
	} else {
		txt.set_markup (string_compose (P_("\
The following file was not in use and \n\
has been moved to: %2\n\n\
After a restart of %5\n\n\
<span face=\"mono\">Session -> Clean-up -> Flush Wastebasket</span>\n\n\
will release an additional %3 %4bytes of disk space.\n", "\
The following %1 files were not in use and \n\
have been moved to: %2\n\n\
After a restart of %5\n\n\
<span face=\"mono\">Session -> Clean-up -> Flush Wastebasket</span>\n\n\
will release an additional %3 %4bytes of disk space.\n", removed),
					removed, Glib::Markup::escape_text (dead_directory), space_adjusted, bprefix, PROGRAM_NAME));
	}

	dhbox.pack_start (*dimage, true, false, 5);
	dhbox.pack_start (txt, true, false, 5);

	for (vector<string>::iterator i = rep.paths.begin(); i != rep.paths.end(); ++i) {
		TreeModel::Row row = *(results_model->append());
		row[results_columns.visible_name] = *i;
		row[results_columns.fullpath] = *i;
	}

	list_scroller.add (results_display);
	list_scroller.set_size_request (-1, 150);
	list_scroller.set_policy (Gtk::POLICY_NEVER, Gtk::POLICY_AUTOMATIC);

	dvbox.pack_start (dhbox, true, false, 5);
	dvbox.pack_start (list_scroller, true, false, 5);
	ddhbox.pack_start (dvbox, true, false, 5);

	results.get_vbox()->pack_start (ddhbox, true, false, 5);
	results.add_button (Stock::CLOSE, RESPONSE_CLOSE);
	results.set_default_response (RESPONSE_CLOSE);
	results.set_position (Gtk::WIN_POS_MOUSE);

	results_display.show();
	list_scroller.show();
	txt.show();
	dvbox.show();
	dhbox.show();
	ddhbox.show();
	dimage->show();

	//results.get_vbox()->show();
	results.set_resizable (false);

	results.run ();

}

void
ARDOUR_UI::cleanup ()
{
	if (_session == 0) {
		/* shouldn't happen: menu item is insensitive */
		return;
	}


	MessageDialog checker (_("Are you sure you want to clean-up?"),
				true,
				Gtk::MESSAGE_QUESTION,
				Gtk::BUTTONS_NONE);

	checker.set_title (_("Clean-up"));

	checker.set_secondary_text(_("Clean-up is a destructive operation.\n\
ALL undo/redo information will be lost if you clean-up.\n\
Clean-up will move all unused files to a \"dead\" location."));

	checker.add_button (Stock::CANCEL, RESPONSE_CANCEL);
	checker.add_button (_("Clean-up"), RESPONSE_ACCEPT);
	checker.set_default_response (RESPONSE_CANCEL);

	checker.set_name (_("CleanupDialog"));
	checker.set_wmclass (X_("ardour_cleanup"), PROGRAM_NAME);
	checker.set_position (Gtk::WIN_POS_MOUSE);

	switch (checker.run()) {
	case RESPONSE_ACCEPT:
		break;
	default:
		return;
	}

	ARDOUR::CleanupReport rep;

	editor->prepare_for_cleanup ();

	/* do not allow flush until a session is reloaded */

	Glib::RefPtr<Action> act = ActionManager::get_action (X_("Main"), X_("FlushWastebasket"));
	if (act) {
		act->set_sensitive (false);
	}

	if (_session->cleanup_sources (rep)) {
		editor->finish_cleanup ();
		return;
	}

	editor->finish_cleanup ();

	checker.hide();
	display_cleanup_results (rep, _("Cleaned Files"), false);
}

void
ARDOUR_UI::flush_trash ()
{
	if (_session == 0) {
		/* shouldn't happen: menu item is insensitive */
		return;
	}

	ARDOUR::CleanupReport rep;

	if (_session->cleanup_trash_sources (rep)) {
		return;
	}

	display_cleanup_results (rep, _("deleted file"), true);
}

void
ARDOUR_UI::add_route (Gtk::Window* float_window)
{
	int count;

	if (!_session) {
		return;
	}

	if (add_route_dialog->is_visible()) {
		/* we're already doing this */
		return;
	}

	if (float_window) {
		add_route_dialog->set_transient_for (*float_window);
	}

	ResponseType r = (ResponseType) add_route_dialog->run ();

	add_route_dialog->hide();

	switch (r) {
		case RESPONSE_ACCEPT:
			break;
		default:
			return;
			break;
	}

	if ((count = add_route_dialog->count()) <= 0) {
		return;
	}

	PBD::ScopedConnection idle_connection;

	if (count > 8) {
		ARDOUR::GUIIdle.connect (idle_connection, MISSING_INVALIDATOR, boost::bind (&Gtkmm2ext::UI::flush_pending, this), gui_context());
	}

	string template_path = add_route_dialog->track_template();

	if (!template_path.empty()) {
		if (add_route_dialog->name_template_is_default())  {
			_session->new_route_from_template (count, template_path, string());
		} else {
			_session->new_route_from_template (count, template_path, add_route_dialog->name_template());
		}
		return;
	}

	ChanCount input_chan= add_route_dialog->channels ();
	ChanCount output_chan;
	string name_template = add_route_dialog->name_template ();
	PluginInfoPtr instrument = add_route_dialog->requested_instrument ();
	RouteGroup* route_group = add_route_dialog->route_group ();
	AutoConnectOption oac = Config->get_output_auto_connect();

	if (oac & AutoConnectMaster) {
		output_chan.set (DataType::AUDIO, (_session->master_out() ? _session->master_out()->n_inputs().n_audio() : input_chan.n_audio()));
		output_chan.set (DataType::MIDI, 0);
	} else {
		output_chan = input_chan;
	}

	/* XXX do something with name template */

	switch (add_route_dialog->type_wanted()) {
	case AddRouteDialog::AudioTrack:
		session_add_audio_track (input_chan.n_audio(), output_chan.n_audio(), add_route_dialog->mode(), route_group, count, name_template);
		break;
	case AddRouteDialog::MidiTrack:
		session_add_midi_track (route_group, count, name_template, instrument);
		break;
	case AddRouteDialog::MixedTrack:
		session_add_mixed_track (input_chan, output_chan, route_group, count, name_template, instrument);
		break;
	case AddRouteDialog::AudioBus:
		session_add_audio_bus (input_chan.n_audio(), output_chan.n_audio(), route_group, count, name_template);
		break;
	}

	/* idle connection will end at scope end */
}

void
ARDOUR_UI::stop_video_server (bool ask_confirm)
{
	if (!video_server_process && ask_confirm) {
		warning << _("Video-Server was not launched by Ardour. The request to stop it is ignored.") << endmsg;
	}
	if (video_server_process) {
		if(ask_confirm) {
			ArdourDialog confirm (_("Stop Video-Server"), true);
			Label m (_("Do you really want to stop the Video Server?"));
			confirm.get_vbox()->pack_start (m, true, true);
			confirm.add_button (Gtk::Stock::CANCEL, Gtk::RESPONSE_CANCEL);
			confirm.add_button (_("Yes, Stop It"), Gtk::RESPONSE_ACCEPT);
			confirm.show_all ();
			if (confirm.run() == RESPONSE_CANCEL) {
				return;
			}
		}
		delete video_server_process;
		video_server_process =0;
	}
}

void
ARDOUR_UI::start_video_server_menu (Gtk::Window* float_window)
{
  ARDOUR_UI::start_video_server( float_window, true);
}

bool
ARDOUR_UI::start_video_server (Gtk::Window* float_window, bool popup_msg)
{
	if (!_session) {
		return false;
	}
	if (popup_msg) {
		if (ARDOUR_UI::instance()->video_timeline->check_server()) {
			if (video_server_process) {
				popup_error(_("The Video Server is already started."));
			} else {
				popup_error(_("An external Video Server is configured and can be reached. Not starting a new instance."));
			}
		}
	}

	int firsttime = 0;
	while (!ARDOUR_UI::instance()->video_timeline->check_server()) {
		if (firsttime++) {
			warning << _("Could not connect to the Video Server. Start it or configure its access URL in Edit -> Preferences.") << endmsg;
		}
		VideoServerDialog *video_server_dialog = new VideoServerDialog (_session);
		if (float_window) {
			video_server_dialog->set_transient_for (*float_window);
		}

		if (!Config->get_show_video_server_dialog() && firsttime < 2) {
			video_server_dialog->hide();
		} else {
			ResponseType r = (ResponseType) video_server_dialog->run ();
			video_server_dialog->hide();
			if (r != RESPONSE_ACCEPT) { return false; }
			if (video_server_dialog->show_again()) {
				Config->set_show_video_server_dialog(false);
			}
		}

		std::string icsd_exec = video_server_dialog->get_exec_path();
		std::string icsd_docroot = video_server_dialog->get_docroot();
		if (icsd_docroot.empty()) {icsd_docroot = X_("/");}

		struct stat sb;
		if (!lstat (icsd_docroot.c_str(), &sb) == 0 || !S_ISDIR(sb.st_mode)) {
			warning << _("Specified docroot is not an existing directory.") << endmsg;
			continue;
		}
		if ( (!lstat (icsd_exec.c_str(), &sb) == 0)
		     || (sb.st_mode & (S_IXUSR|S_IXGRP|S_IXOTH)) == 0 ) {
			warning << _("Given Video Server is not an executable file.") << endmsg;
			continue;
		}

		char **argp;
		argp=(char**) calloc(9,sizeof(char*));
		argp[0] = strdup(icsd_exec.c_str());
		argp[1] = strdup("-P");
		argp[2] = (char*) calloc(16,sizeof(char)); snprintf(argp[2], 16, "%s", video_server_dialog->get_listenaddr().c_str());
		argp[3] = strdup("-p");
		argp[4] = (char*) calloc(6,sizeof(char)); snprintf(argp[4], 6, "%i", video_server_dialog->get_listenport());
		argp[5] = strdup("-C");
		argp[6] = (char*) calloc(6,sizeof(char)); snprintf(argp[6], 6, "%i", video_server_dialog->get_cachesize());
		argp[7] = strdup(icsd_docroot.c_str());
		argp[8] = 0;
		stop_video_server();

		if (icsd_docroot == X_("/")) {
			Config->set_video_advanced_setup(false);
		} else {
			std::ostringstream osstream;
			osstream << "http://localhost:" << video_server_dialog->get_listenport() << "/";
			Config->set_video_server_url(osstream.str());
			Config->set_video_server_docroot(icsd_docroot);
			Config->set_video_advanced_setup(true);
		}

		if (video_server_process) {
			delete video_server_process;
		}

		video_server_process = new SystemExec(icsd_exec, argp);
		if (video_server_process->start()) {
			warning << _("Cannot launch the video-server") << endmsg;
			continue;
		}
		int timeout = 120; // 6 sec
		while (!ARDOUR_UI::instance()->video_timeline->check_server()) {
			usleep (50000);
			if (--timeout <= 0 || !video_server_process->is_running()) break;
		}
		if (timeout <= 0) {
			warning << _("Video-server was started but does not respond to requests...") << endmsg;
		} else {
			if (!ARDOUR_UI::instance()->video_timeline->check_server_docroot()) {
				delete video_server_process;
				video_server_process = 0;
			}
		}
	}
	return true;
}

void
ARDOUR_UI::add_video (Gtk::Window* float_window)
{
	if (!_session) {
		return;
	}

	if (!start_video_server(float_window, false)) {
		warning << _("Could not connect to the Video Server. Start it or configure its access URL in Edit -> Preferences.") << endmsg;
		return;
	}

	if (float_window) {
		add_video_dialog->set_transient_for (*float_window);
	}

	if (add_video_dialog->is_visible()) {
		/* we're already doing this */
		return;
	}

	ResponseType r = (ResponseType) add_video_dialog->run ();
	add_video_dialog->hide();
	if (r != RESPONSE_ACCEPT) { return; }

	bool local_file, orig_local_file;
	std::string path = add_video_dialog->file_name(local_file);

	std::string orig_path = path;
	orig_local_file = local_file;

	bool auto_set_session_fps = add_video_dialog->auto_set_session_fps();

	if (local_file && !Glib::file_test(path, Glib::FILE_TEST_EXISTS)) {
		warning << string_compose(_("could not open %1"), path) << endmsg;
		return;
	}
	if (!local_file && path.length() == 0) {
		warning << _("no video-file selected") << endmsg;
		return;
	}

	switch (add_video_dialog->import_option()) {
		case VTL_IMPORT_TRANSCODE:
			{
				TranscodeVideoDialog *transcode_video_dialog;
				transcode_video_dialog = new TranscodeVideoDialog (_session, path);
				ResponseType r = (ResponseType) transcode_video_dialog->run ();
				transcode_video_dialog->hide();
				if (r != RESPONSE_ACCEPT) {
					delete transcode_video_dialog;
					return;
				}
				if (!transcode_video_dialog->get_audiofile().empty()) {
					editor->embed_audio_from_video(
							transcode_video_dialog->get_audiofile(),
							video_timeline->get_offset()
							);
				}
				switch (transcode_video_dialog->import_option()) {
					case VTL_IMPORT_TRANSCODED:
						path = transcode_video_dialog->get_filename();
						local_file = true;
						break;
					case VTL_IMPORT_REFERENCE:
						break;
					default:
						delete transcode_video_dialog;
						return;
				}
				delete transcode_video_dialog;
			}
			break;
		default:
		case VTL_IMPORT_NONE:
			break;
	}

	/* strip _session->session_directory().video_path() from video file if possible */
	if (local_file && !path.compare(0, _session->session_directory().video_path().size(), _session->session_directory().video_path())) {
		 path=path.substr(_session->session_directory().video_path().size());
		 if (path.at(0) == G_DIR_SEPARATOR) {
			 path=path.substr(1);
		 }
	}

	video_timeline->set_update_session_fps(auto_set_session_fps);
	if (video_timeline->video_file_info(path, local_file)) {
		XMLNode* node = new XMLNode(X_("Videotimeline"));
		node->add_property (X_("Filename"), path);
		node->add_property (X_("AutoFPS"), auto_set_session_fps?X_("1"):X_("0"));
		node->add_property (X_("LocalFile"), local_file?X_("1"):X_("0"));
		if (orig_local_file) {
			node->add_property (X_("OriginalVideoFile"), orig_path);
		} else {
			node->remove_property (X_("OriginalVideoFile"));
		}
		_session->add_extra_xml (*node);
		_session->set_dirty ();

		_session->maybe_update_session_range(
			std::max(video_timeline->get_offset(), (ARDOUR::frameoffset_t) 0),
			std::max(video_timeline->get_offset() + video_timeline->get_duration(), (ARDOUR::frameoffset_t) 0));


		if (add_video_dialog->launch_xjadeo() && local_file) {
			editor->set_xjadeo_sensitive(true);
			editor->toggle_xjadeo_proc(1);
		} else {
			editor->toggle_xjadeo_proc(0);
		}
		editor->toggle_ruler_video(true);
	}
}

void
ARDOUR_UI::remove_video ()
{
	video_timeline->close_session();
	editor->toggle_ruler_video(false);

	/* reset state */
	video_timeline->set_offset_locked(false);
	video_timeline->set_offset(0);

	/* delete session state */
	XMLNode* node = new XMLNode(X_("Videotimeline"));
	_session->add_extra_xml(*node);
	node = new XMLNode(X_("Videomonitor"));
	_session->add_extra_xml(*node);
	stop_video_server();
}

void
ARDOUR_UI::flush_videotimeline_cache (bool localcacheonly)
{
	if (localcacheonly) {
		video_timeline->vmon_update();
	} else {
		video_timeline->flush_cache();
	}
	editor->queue_visual_videotimeline_update();
}

XMLNode*
ARDOUR_UI::mixer_settings () const
{
	XMLNode* node = 0;

	if (_session) {
		node = _session->instant_xml(X_("Mixer"));
	} else {
		node = Config->instant_xml(X_("Mixer"));
	}

	if (!node) {
		node = new XMLNode (X_("Mixer"));
	}

	return node;
}

XMLNode*
ARDOUR_UI::editor_settings () const
{
	XMLNode* node = 0;

	if (_session) {
		node = _session->instant_xml(X_("Editor"));
	} else {
		node = Config->instant_xml(X_("Editor"));
	}

	if (!node) {
		if (getenv("ARDOUR_INSTANT_XML_PATH")) {
			node = Config->instant_xml(getenv("ARDOUR_INSTANT_XML_PATH"));
		}
	}

	if (!node) {
		node = new XMLNode (X_("Editor"));
	}

	return node;
}

XMLNode*
ARDOUR_UI::keyboard_settings () const
{
	XMLNode* node = 0;

	node = Config->extra_xml(X_("Keyboard"));

	if (!node) {
		node = new XMLNode (X_("Keyboard"));
	}

	return node;
}

void
ARDOUR_UI::create_xrun_marker (framepos_t where)
{
	editor->mouse_add_new_marker (where, false, true);
}

void
ARDOUR_UI::halt_on_xrun_message ()
{
	MessageDialog msg (*editor,
			   _("Recording was stopped because your system could not keep up."));
	msg.run ();
}

void
ARDOUR_UI::xrun_handler (framepos_t where)
{
	if (!_session) {
		return;
	}

	ENSURE_GUI_THREAD (*this, &ARDOUR_UI::xrun_handler, where)

	if (_session && Config->get_create_xrun_marker() && _session->actively_recording()) {
		create_xrun_marker(where);
	}

	if (_session && Config->get_stop_recording_on_xrun() && _session->actively_recording()) {
		halt_on_xrun_message ();
	}
}

void
ARDOUR_UI::disk_overrun_handler ()
{
	ENSURE_GUI_THREAD (*this, &ARDOUR_UI::disk_overrun_handler)

	if (!have_disk_speed_dialog_displayed) {
		have_disk_speed_dialog_displayed = true;
		MessageDialog* msg = new MessageDialog (*editor, string_compose (_("\
The disk system on your computer\n\
was not able to keep up with %1.\n\
\n\
Specifically, it failed to write data to disk\n\
quickly enough to keep up with recording.\n"), PROGRAM_NAME));
		msg->signal_response().connect (sigc::bind (sigc::mem_fun (*this, &ARDOUR_UI::disk_speed_dialog_gone), msg));
		msg->show ();
	}
}

void
ARDOUR_UI::disk_underrun_handler ()
{
	ENSURE_GUI_THREAD (*this, &ARDOUR_UI::disk_underrun_handler)

	if (!have_disk_speed_dialog_displayed) {
		have_disk_speed_dialog_displayed = true;
		MessageDialog* msg = new MessageDialog (
			*editor, string_compose (_("The disk system on your computer\n\
was not able to keep up with %1.\n\
\n\
Specifically, it failed to read data from disk\n\
quickly enough to keep up with playback.\n"), PROGRAM_NAME));
		msg->signal_response().connect (sigc::bind (sigc::mem_fun (*this, &ARDOUR_UI::disk_speed_dialog_gone), msg));
		msg->show ();
	}
}

void
ARDOUR_UI::disk_speed_dialog_gone (int /*ignored_response*/, MessageDialog* msg)
{
	have_disk_speed_dialog_displayed = false;
	delete msg;
}

void
ARDOUR_UI::session_dialog (std::string msg)
{
	ENSURE_GUI_THREAD (*this, &ARDOUR_UI::session_dialog, msg)

	MessageDialog* d;

	if (editor) {
		d = new MessageDialog (*editor, msg, false, MESSAGE_INFO, BUTTONS_OK, true);
	} else {
		d = new MessageDialog (msg, false, MESSAGE_INFO, BUTTONS_OK, true);
	}

	d->show_all ();
	d->run ();
	delete d;
}

int
ARDOUR_UI::pending_state_dialog ()
{
 	HBox* hbox = new HBox();
	Image* image = new Image (Stock::DIALOG_QUESTION, ICON_SIZE_DIALOG);
	ArdourDialog dialog (_("Crash Recovery"), true);
	Label  message (string_compose (_("\
This session appears to have been in the\n\
middle of recording when %1 or\n\
the computer was shutdown.\n\
\n\
%1 can recover any captured audio for\n\
you, or it can ignore it. Please decide\n\
what you would like to do.\n"), PROGRAM_NAME));
	image->set_alignment(ALIGN_CENTER, ALIGN_TOP);
	hbox->pack_start (*image, PACK_EXPAND_WIDGET, 12);
	hbox->pack_end (message, PACK_EXPAND_PADDING, 12);
	dialog.get_vbox()->pack_start(*hbox, PACK_EXPAND_PADDING, 6);
	dialog.add_button (_("Ignore crash data"), RESPONSE_REJECT);
	dialog.add_button (_("Recover from crash"), RESPONSE_ACCEPT);
	dialog.set_default_response (RESPONSE_ACCEPT);
	dialog.set_position (WIN_POS_CENTER);
	message.show();
	image->show();
	hbox->show();

	switch (dialog.run ()) {
	case RESPONSE_ACCEPT:
		return 1;
	default:
		return 0;
	}
}

int
ARDOUR_UI::sr_mismatch_dialog (framecnt_t desired, framecnt_t actual)
{
 	HBox* hbox = new HBox();
	Image* image = new Image (Stock::DIALOG_WARNING, ICON_SIZE_DIALOG);
	ArdourDialog dialog (_("Sample Rate Mismatch"), true);
	Label  message (string_compose (_("\
This session was created with a sample rate of %1 Hz, but\n\
%2 is currently running at %3 Hz.  If you load this session,\n\
audio may be played at the wrong sample rate.\n"), desired, PROGRAM_NAME, actual));

	image->set_alignment(ALIGN_CENTER, ALIGN_TOP);
	hbox->pack_start (*image, PACK_EXPAND_WIDGET, 12);
	hbox->pack_end (message, PACK_EXPAND_PADDING, 12);
	dialog.get_vbox()->pack_start(*hbox, PACK_EXPAND_PADDING, 6);
	dialog.add_button (_("Do not load session"), RESPONSE_REJECT);
	dialog.add_button (_("Load session anyway"), RESPONSE_ACCEPT);
	dialog.set_default_response (RESPONSE_ACCEPT);
	dialog.set_position (WIN_POS_CENTER);
	message.show();
	image->show();
	hbox->show();

	switch (dialog.run()) {
	case RESPONSE_ACCEPT:
		return 0;
	default:
                break;
	}

        return 1;
}

void
ARDOUR_UI::disconnect_from_engine ()
{
	/* drop connection to AudioEngine::Halted so that we don't act
	 *  as if the engine unexpectedly shut down
	 */
	halt_connection.disconnect ();
	
	if (AudioEngine::instance()->stop ()) {
		MessageDialog msg (*editor, _("Could not disconnect from JACK"));
		msg.run ();
	} else {
		AudioEngine::instance()->Halted.connect_same_thread (halt_connection, boost::bind (&ARDOUR_UI::engine_halted, this, _1, false));
	}
	
	update_sample_rate (0);
}

void
ARDOUR_UI::reconnect_to_engine ()
{
	if (AudioEngine::instance()->start ()) {
		MessageDialog msg (*editor,  _("Could not reconnect to JACK"));
		msg.run ();
	}
	
	update_sample_rate (0);
}

void
ARDOUR_UI::use_config ()
{
	XMLNode* node = Config->extra_xml (X_("TransportControllables"));
	if (node) {
		set_transport_controllable_state (*node);
	}
}

void
ARDOUR_UI::update_transport_clocks (framepos_t pos)
{
	if (Config->get_primary_clock_delta_edit_cursor()) {
		primary_clock->set (pos, false, editor->get_preferred_edit_position());
	} else {
		primary_clock->set (pos);
	}

	if (Config->get_secondary_clock_delta_edit_cursor()) {
		secondary_clock->set (pos, false, editor->get_preferred_edit_position());
	} else {
		secondary_clock->set (pos);
	}

	if (big_clock_window) {
		big_clock->set (pos);
	}
	ARDOUR_UI::instance()->video_timeline->manual_seek_video_monitor(pos);
}

void
ARDOUR_UI::step_edit_status_change (bool yn)
{
	// XXX should really store pre-step edit status of things
	// we make insensitive

	if (yn) {
		rec_button.set_active_state (Gtkmm2ext::ImplicitActive);
		rec_button.set_sensitive (false);
	} else {
		rec_button.unset_active_state ();;
		rec_button.set_sensitive (true);
	}
}

void
ARDOUR_UI::record_state_changed ()
{
	ENSURE_GUI_THREAD (*this, &ARDOUR_UI::record_state_changed);

	if (!_session || !big_clock_window) {
		/* why bother - the clock isn't visible */
		return;
	}

	if (_session->record_status () == Session::Recording && _session->have_rec_enabled_track ()) {
		big_clock->set_active (true);
	} else {
		big_clock->set_active (false);
	}
}

bool
ARDOUR_UI::first_idle ()
{
	if (_session) {
		_session->allow_auto_play (true);
	}

	if (editor) {
		editor->first_idle();
	}

	Keyboard::set_can_save_keybindings (true);
	return false;
}

void
ARDOUR_UI::store_clock_modes ()
{
	XMLNode* node = new XMLNode(X_("ClockModes"));

	for (vector<AudioClock*>::iterator x = AudioClock::clocks.begin(); x != AudioClock::clocks.end(); ++x) {
		XMLNode* child = new XMLNode (X_("Clock"));
		
		child->add_property (X_("name"), (*x)->name());
		child->add_property (X_("mode"), enum_2_string ((*x)->mode()));
		child->add_property (X_("on"), ((*x)->off() ? X_("no") : X_("yes")));

		node->add_child_nocopy (*child);
	}

	_session->add_extra_xml (*node);
	_session->set_dirty ();
}

ARDOUR_UI::TransportControllable::TransportControllable (std::string name, ARDOUR_UI& u, ToggleType tp)
	: Controllable (name), ui (u), type(tp)
{

}

void
ARDOUR_UI::TransportControllable::set_value (double val)
{
	if (val < 0.5) {
		/* do nothing: these are radio-style actions */
		return;
	}

	const char *action = 0;

	switch (type) {
	case Roll:
		action = X_("Roll");
		break;
	case Stop:
		action = X_("Stop");
		break;
	case GotoStart:
		action = X_("GotoStart");
		break;
	case GotoEnd:
		action = X_("GotoEnd");
		break;
	case AutoLoop:
		action = X_("Loop");
		break;
	case PlaySelection:
		action = X_("PlaySelection");
		break;
	case RecordEnable:
		action = X_("Record");
		break;
	default:
		break;
	}

	if (action == 0) {
		return;
	}

	Glib::RefPtr<Action> act = ActionManager::get_action ("Transport", action);

	if (act) {
		act->activate ();
	}
}

double
ARDOUR_UI::TransportControllable::get_value (void) const
{
	float val = 0.0;

	switch (type) {
	case Roll:
		break;
	case Stop:
		break;
	case GotoStart:
		break;
	case GotoEnd:
		break;
	case AutoLoop:
		break;
	case PlaySelection:
		break;
	case RecordEnable:
		break;
	default:
		break;
	}

	return val;
}

void
ARDOUR_UI::setup_profile ()
{
	if (gdk_screen_width() < 1200 || getenv ("ARDOUR_NARROW_SCREEN")) {
		Profile->set_small_screen ();
	}

	if (getenv ("ARDOUR_SAE")) {
		Profile->set_sae ();
		Profile->set_single_package ();
	}
}

int
ARDOUR_UI::missing_file (Session*s, std::string str, DataType type)
{
	MissingFileDialog dialog (s, str, type);

	dialog.show ();
	dialog.present ();

	int result = dialog.run ();
	dialog.hide ();

	switch (result) {
	case RESPONSE_OK:
		break;
	default:
		return 1; // quit entire session load
	}

	result = dialog.get_action ();

	return result;
}

int
ARDOUR_UI::ambiguous_file (std::string file, std::string /*path*/, std::vector<std::string> hits)
{
	AmbiguousFileDialog dialog (file, hits);

	dialog.show ();
	dialog.present ();

	dialog.run ();
	return dialog.get_which ();
}

/** Allocate our thread-local buffers */
void
ARDOUR_UI::get_process_buffers ()
{
	_process_thread->get_buffers ();
}

/** Drop our thread-local buffers */
void
ARDOUR_UI::drop_process_buffers ()
{
	_process_thread->drop_buffers ();
}

void
ARDOUR_UI::feedback_detected ()
{
	_feedback_exists = true;
}

void
ARDOUR_UI::successful_graph_sort ()
{
	_feedback_exists = false;
}

void
ARDOUR_UI::midi_panic ()
{
	if (_session) {
		_session->midi_panic();
	}
}

void
ARDOUR_UI::session_format_mismatch (std::string xml_path, std::string backup_path)
{
	const char* start_big = "<span size=\"x-large\" weight=\"bold\">";
	const char* end_big = "</span>";
	const char* start_mono = "<tt>";
	const char* end_mono = "</tt>";

	MessageDialog msg (string_compose (_("%4This is a session from an older version of %3%5\n\n"
					     "%3 has copied the old session file\n\n%6%1%7\n\nto\n\n%6%2%7\n\n"
					     "From now on, use the -2000 version with older versions of %3"),
					   xml_path, backup_path, PROGRAM_NAME,
					   start_big, end_big,
					   start_mono, end_mono), true);

	msg.run ();
}


void
ARDOUR_UI::reset_peak_display ()
{
	if (!_session || !_session->master_out() || !editor_meter) return;
	editor_meter->clear_meters();
	editor_meter_max_peak = -INFINITY;
	editor_meter_peak_display.set_name ("meterbridge peakindicator");
	editor_meter_peak_display.set_elements((ArdourButton::Element) (ArdourButton::Edge|ArdourButton::Body));
}

void
ARDOUR_UI::reset_group_peak_display (RouteGroup* group)
{
	if (!_session || !_session->master_out()) return;
	if (group == _session->master_out()->route_group()) {
		reset_peak_display ();
	}
}

void
ARDOUR_UI::reset_route_peak_display (Route* route)
{
	if (!_session || !_session->master_out()) return;
	if (_session->master_out().get() == route) {
		reset_peak_display ();
	}
}

void
ARDOUR_UI::toggle_audio_midi_setup ()
{
	Glib::RefPtr<Action> act = ActionManager::get_action (X_("Common"), X_("toggle-audio-midi-setup"));
	if (!act) {
		return;
	}

	Glib::RefPtr<ToggleAction> tact = Glib::RefPtr<ToggleAction>::cast_dynamic (act);

	if (tact->get_active()) {
		launch_audio_midi_setup ();
	} else {
		_audio_midi_setup->hide ();
	}
}

void
ARDOUR_UI::launch_audio_midi_setup ()
{
	if (!_audio_midi_setup) {
		_audio_midi_setup = new EngineControl ();
	}

	_audio_midi_setup->present ();
}
						
int
ARDOUR_UI::do_audio_midi_setup (uint32_t desired_sample_rate)
{
	launch_audio_midi_setup ();

	_audio_midi_setup->set_desired_sample_rate (desired_sample_rate);

	int r = _audio_midi_setup->run ();

	switch (r) {
	case Gtk::RESPONSE_OK:
		return 0;
	case Gtk::RESPONSE_APPLY:
		return 0;
	default:
		return -1;
	}
}<|MERGE_RESOLUTION|>--- conflicted
+++ resolved
@@ -213,13 +213,12 @@
 	}
 
 	ui_config = new UIConfiguration();
-<<<<<<< HEAD
+
 	ui_config->ParameterChanged.connect (sigc::mem_fun (*this, &ARDOUR_UI::parameter_changed));
 	boost::function<void (string)> pc (boost::bind (&ARDOUR_UI::parameter_changed, this, _1));
 	ui_config->map_parameters (pc);
-=======
+
 	_audio_midi_setup = new EngineControl;
->>>>>>> f5191e62
 
 	editor = 0;
 	mixer = 0;
