/*
    Copyright (C) 2001-2007 Paul Davis
    
    This program is free software; you can redistribute it and/or modify
    it under the terms of the GNU General Public License as published by
    the Free Software Foundation; either version 2 of the License, or
    (at your option) any later version.

    This program is distributed in the hope that it will be useful,
    but WITHOUT ANY WARRANTY; without even the implied warranty of
    MERCHANTABILITY or FITNESS FOR A PARTICULAR PURPOSE.  See the
    GNU General Public License for more details.

    You should have received a copy of the GNU General Public License
    along with this program; if not, write to the Free Software
    Foundation, Inc., 675 Mass Ave, Cambridge, MA 02139, USA.

*/

#include <cstdlib>

#include <sigc++/bind.h>
#include <gtkmm/settings.h>

#include <pbd/error.h>
#include <pbd/textreceiver.h>
#include <pbd/failed_constructor.h>
#include <pbd/pthread_utils.h>

#include <jack/jack.h>

#include <ardour/version.h>
#include <ardour/ardour.h>
#include <ardour/audioengine.h>

#include <gtkmm/main.h>
#include <gtkmm2ext/popup.h>
#include <gtkmm2ext/utils.h>

#include "svn_revision.h"
#include "version.h"
#include "ardour_ui.h"
#include "opts.h"
#include "enums.h"

#include "i18n.h"

using namespace Gtk;
using namespace GTK_ARDOUR;
using namespace ARDOUR;
using namespace PBD;
using namespace sigc;

TextReceiver text_receiver ("ardour");

extern int curvetest (string);

static ARDOUR_UI  *ui = 0;

string
which_ui_rcfile ()
{
	string rcfile;
	char* env;

	if ((env = getenv ("ARDOUR2_UI_RC")) != 0 && strlen (env)) {
		rcfile = env;
	} else {
		rcfile = "ardour2_ui.rc";
	}

	rcfile = find_config_file (rcfile);
	
	if (rcfile.empty()) {
		warning << _("Without a UI style file, ardour will look strange.\n Please set ARDOUR2_UI_RC to point to a valid UI style file") << endmsg;
	} else {
		cerr << "Loading ui configuration file " << rcfile << endl;
	}
	
	return rcfile;
}

gint
show_ui_callback (void *arg)
{
 	ARDOUR_UI * ui = (ARDOUR_UI *) arg;

	ui->hide_splash();
	
	return FALSE;
}

void
gui_jack_error ()
{
	MessageDialog win (_("Ardour could not connect to JACK."),
		     false,
		     Gtk::MESSAGE_INFO,
		     (Gtk::ButtonsType)(Gtk::BUTTONS_NONE));
win.set_secondary_text(_("There are several possible reasons:\n\
\n\
1) JACK is not running.\n\
2) JACK is running as another user, perhaps root.\n\
3) There is already another client called \"ardour\".\n\
\n\
Please consider the possibilities, and perhaps (re)start JACK."));

	win.add_button (Stock::QUIT, RESPONSE_CLOSE);
	win.set_default_response (RESPONSE_CLOSE);
	
	win.show_all ();
	win.set_position (Gtk::WIN_POS_CENTER);

	if (!no_splash) {
		ui->hide_splash ();
	}

	/* we just don't care about the result, but we want to block */

	win.run ();
}

static bool
maybe_load_session ()
{
	/* If no session name is given: we're not loading a session yet, nor creating a new one */
	if (!session_name.length()) {
		ui->hide_splash ();
		if (!Config->get_no_new_session_dialog()) {
			if (!ui->new_session ()) {
				return false;
			}
		}

		return true;
	}

	/* Load session or start the new session dialog */
	string name, path;

	bool isnew;

	if (Session::find_session (session_name, path, name, isnew)) {
		error << string_compose(_("could not load command line session \"%1\""), session_name) << endmsg;
		return false;
	}

	if (!new_session) {
			
		/* Loading a session, but the session doesn't exist */
		if (isnew) {
			error << string_compose (_("\n\nNo session named \"%1\" exists.\n"
						   "To create it from the command line, start ardour as \"ardour --new %1"), path) 
			      << endmsg;
			return false;
		}

		if (ui->load_session (path, name)) {
			/* it failed */
			return false;
		}

	} else {

		/*  TODO: This bit of code doesn't work properly yet
		    Glib::signal_idle().connect (bind (mem_fun (*ui, &ARDOUR_UI::cmdline_new_session), path));
		    ui->set_will_create_new_session_automatically (true); 
		*/
		
		/* Show the NSD */
		ui->hide_splash ();
		if (!Config->get_no_new_session_dialog()) {
			if (!ui->new_session ()) {
				return false;
			}
		}
	}

	return true;
}

#ifdef VST_SUPPORT
/* this is called from the entry point of a wine-compiled
   executable that is linked against gtk2_ardour built
   as a shared library.
*/
extern "C" {
int ardour_main (int argc, char *argv[])
#else
int main (int argc, char *argv[])
#endif

{
	ARDOUR::AudioEngine *engine = NULL;
	vector<Glib::ustring> null_file_list;

        Glib::thread_init();
	gtk_set_locale ();

	(void) bindtextdomain (PACKAGE, LOCALEDIR);
	/* our i18n translations are all in UTF-8, so make sure
	   that even if the user locale doesn't specify UTF-8,
	   we use that when handling them.
	*/
	(void) bind_textdomain_codeset (PACKAGE,"UTF-8");
	(void) textdomain (PACKAGE);

	pthread_setcanceltype (PTHREAD_CANCEL_ASYNCHRONOUS, 0);

	// catch error message system signals ();

	text_receiver.listen_to (error);
	text_receiver.listen_to (info);
	text_receiver.listen_to (fatal);
	text_receiver.listen_to (warning);

	if (parse_opts (argc, argv)) {
		exit (1);
	}

	if (curvetest_file) {
		return curvetest (curvetest_file);
	}
	
	cout << _("Ardour/GTK ") 
	     << VERSIONSTRING
	     << _("\n   (built using ")
	     << ardour_svn_revision
#ifdef __GNUC__
	     << _(" and GCC version ") << __VERSION__ 
#endif
	     << ')'
	     << endl;
	
	if (just_version) {
		exit (0);
	}

	if (no_splash) {
		cerr << _("Copyright (C) 1999-2007 Paul Davis") << endl
		     << _("Some portions Copyright (C) Steve Harris, Ari Johnson, Brett Viren, Joel Baker") << endl
		     << endl
		     << _("Ardour comes with ABSOLUTELY NO WARRANTY") << endl
		     <<	_("not even for MERCHANTABILITY or FITNESS FOR A PARTICULAR PURPOSE.") << endl
		     << _("This is free software, and you are welcome to redistribute it ") << endl
		     << _("under certain conditions; see the source for copying conditions.")
		     << endl;
	}

	/* some GUI objects need this */

	PBD::ID::init ();

<<<<<<< HEAD
        try { 
=======
	try { 
>>>>>>> 7f64e5ac
		ui = new ARDOUR_UI (&argc, &argv, which_ui_rcfile());
	} catch (failed_constructor& err) {
		error << _("could not create ARDOUR GUI") << endmsg;
		exit (1);
	}

	if (!keybindings_path.empty()) {
		ui->set_keybindings_path (keybindings_path);
	}

	if (!no_splash) {
		ui->show_splash ();
		if (session_name.length()) {  
			g_timeout_add (4000, show_ui_callback, ui);
		}
	}

<<<<<<< HEAD
    	try {
=======
    try {
>>>>>>> 7f64e5ac
		ARDOUR::init (use_vst, try_hw_optimization);
		setup_gtk_ardour_enums ();
		Config->set_current_owner (ConfigVariableBase::Interface);
		ui->setup_profile ();

		try { 
			engine = new ARDOUR::AudioEngine (jack_client_name);
		} catch (AudioEngine::NoBackendAvailable& err) {
			gui_jack_error ();
			error << string_compose (_("Could not connect to JACK server as  \"%1\""), jack_client_name) <<  endmsg;
			return -1;
		}
<<<<<<< HEAD
=======

		ARDOUR::setup_midi(*engine);
>>>>>>> 7f64e5ac
		
		ui->set_engine (*engine);

	} catch (failed_constructor& err) {
		error << _("could not initialize Ardour.") << endmsg;
		return -1;
	} 

	ui->start_engine ();

	if (maybe_load_session ()) {
		ui->run (text_receiver);
		ui = 0;
	}

	delete engine;
	ARDOUR::cleanup ();

	if (ui) {
		ui->kill();
	}
		
	pthread_cancel_all ();

	exit (0);

	return 0;
}
#ifdef VST_SUPPORT
} // end of extern C block
#endif
<|MERGE_RESOLUTION|>--- conflicted
+++ resolved
@@ -251,11 +251,7 @@
 
 	PBD::ID::init ();
 
-<<<<<<< HEAD
-        try { 
-=======
 	try { 
->>>>>>> 7f64e5ac
 		ui = new ARDOUR_UI (&argc, &argv, which_ui_rcfile());
 	} catch (failed_constructor& err) {
 		error << _("could not create ARDOUR GUI") << endmsg;
@@ -273,11 +269,7 @@
 		}
 	}
 
-<<<<<<< HEAD
-    	try {
-=======
     try {
->>>>>>> 7f64e5ac
 		ARDOUR::init (use_vst, try_hw_optimization);
 		setup_gtk_ardour_enums ();
 		Config->set_current_owner (ConfigVariableBase::Interface);
@@ -290,11 +282,8 @@
 			error << string_compose (_("Could not connect to JACK server as  \"%1\""), jack_client_name) <<  endmsg;
 			return -1;
 		}
-<<<<<<< HEAD
-=======
 
 		ARDOUR::setup_midi(*engine);
->>>>>>> 7f64e5ac
 		
 		ui->set_engine (*engine);
 
